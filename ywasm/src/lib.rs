use js_sys::Uint8Array;
use lib0::any::Any;
use std::cell::RefCell;
use std::collections::HashMap;
use std::convert::TryFrom;
use std::mem::ManuallyDrop;
use std::ops::Deref;
use std::sync::Arc;
use wasm_bindgen::__rt::{Ref, RefMut};
use wasm_bindgen::prelude::wasm_bindgen;
use wasm_bindgen::JsValue;
use yrs::block::{ClientID, ItemContent, Prelim};
<<<<<<< HEAD
use yrs::types::array::{ArrayEvent, ArrayIter};
use yrs::types::map::{MapEvent, MapIter};
use yrs::types::text::{ChangeKind, Diff, TextEvent, YChange};
use yrs::types::xml::{Attributes, TreeWalker, XmlEvent, XmlTextEvent};
=======
use yrs::types::array::{ArrayEvent, ArraySubscription};
use yrs::types::map::{MapEvent, MapSubscription};
use yrs::types::text::{ChangeKind, Diff, TextEvent, TextSubscription, YChange};
use yrs::types::xml::{XmlEvent, XmlSubscription, XmlTextEvent, XmlTextSubscription};
>>>>>>> 263d72a7
use yrs::types::{
    Attrs, Branch, BranchPtr, Change, DeepEventsSubscription, DeepObservable, Delta, EntryChange,
    Event, Events, Path, PathSegment, ToJson, TypeRefs, Value, TYPE_REFS_ARRAY, TYPE_REFS_MAP,
    TYPE_REFS_TEXT, TYPE_REFS_XML_ELEMENT, TYPE_REFS_XML_TEXT,
};
use yrs::updates::decoder::{Decode, DecoderV1};
use yrs::updates::encoder::{Encode, Encoder, EncoderV1, EncoderV2};
use yrs::{
    AfterTransactionEvent, AfterTransactionSubscription, Array, ArrayRef, DeleteSet, Doc, Map,
    MapRef, Observable, OffsetKind, Options, ReadTxn, Snapshot, StateVector, Store, Subscription,
    Text, TextRef, Transact, Transaction, TransactionMut, Update, UpdateSubscription, Xml,
    XmlElementPrelim, XmlElementRef, XmlFragment, XmlFragmentRef, XmlNode, XmlTextPrelim,
    XmlTextRef,
};

// When the `wee_alloc` feature is enabled, use `wee_alloc` as the global
// allocator.
#[cfg(feature = "wee_alloc")]
#[global_allocator]
static ALLOC: wee_alloc::WeeAlloc = wee_alloc::WeeAlloc::INIT;

/// When called will call console log errors whenever internal panic is called from within
/// WebAssembly module.
#[wasm_bindgen(js_name = setPanicHook)]
pub fn set_panic_hook() {
    // When the `console_error_panic_hook` feature is enabled, we can call the
    // `set_panic_hook` function at least once during initialization, and then
    // we will get better error messages if our code ever panics.
    //
    // For more details see
    // https://github.com/rustwasm/console_error_panic_hook#readme
    #[cfg(feature = "console_error_panic_hook")]
    console_error_panic_hook::set_once();
}

/// A ywasm document type. Documents are most important units of collaborative resources management.
/// All shared collections live within a scope of their corresponding documents. All updates are
/// generated on per document basis (rather than individual shared type). All operations on shared
/// collections happen via [YTransaction], which lifetime is also bound to a document.
///
/// Document manages so called root types, which are top-level shared types definitions (as opposed
/// to recursively nested types).
///
/// A basic workflow sample:
///
/// ```javascript
/// import YDoc from 'ywasm'
///
/// const doc = new YDoc()
/// const txn = doc.beginTransaction()
/// try {
///     const text = txn.getText('name')
///     text.push(txn, 'hello world')
///     const output = text.toString(txn)
///     console.log(output)
/// } finally {
///     txn.free()
/// }
/// ```
#[wasm_bindgen]
pub struct YDoc(Doc);

#[wasm_bindgen]
impl YDoc {
    /// Creates a new ywasm document. If `id` parameter was passed it will be used as this document
    /// globally unique identifier (it's up to caller to ensure that requirement). Otherwise it will
    /// be assigned a randomly generated number.
    #[wasm_bindgen(constructor)]
    pub fn new(id: Option<f64>, gc: Option<bool>) -> Self {
        let mut options = if let Some(id) = id {
            Options::with_client_id(id as ClientID)
        } else {
            Options::default()
        };
        let skip_gc = if let Some(gc) = gc { !gc } else { false };

        options.offset_kind = OffsetKind::Utf16;
        options.skip_gc = skip_gc;
        YDoc(Doc::with_options(options))
    }

    /// Gets globally unique identifier of this `YDoc` instance.
    #[wasm_bindgen(method, getter)]
    pub fn id(&self) -> f64 {
        self.0.client_id as f64
    }

    /// Returns a new transaction for this document. Ywasm shared data types execute their
    /// operations in a context of a given transaction. Each document can have only one active
    /// transaction at the time - subsequent attempts will cause exception to be thrown.
    ///
    /// Transactions started with `doc.beginTransaction` can be released using `transaction.free`
    /// method.
    ///
    /// Example:
    ///
    /// ```javascript
    /// import YDoc from 'ywasm'
    ///
    /// // helper function used to simplify transaction
    /// // create/release cycle
    /// YDoc.prototype.transact = callback => {
    ///     const txn = this.readTransaction()
    ///     try {
    ///         return callback(txn)
    ///     } finally {
    ///         txn.free()
    ///     }
    /// }
    ///
    /// const doc = new YDoc()
    /// const text = doc.getText('name')
    /// doc.transact(txn => text.insert(txn, 0, 'hello world'))
    /// ```
    #[wasm_bindgen(js_name = readTransaction)]
    pub fn read_transaction(&mut self) -> YTransaction {
        YTransaction::from(self.0.transact())
    }

    /// Returns a new transaction for this document. Ywasm shared data types execute their
    /// operations in a context of a given transaction. Each document can have only one active
    /// transaction at the time - subsequent attempts will cause exception to be thrown.
    ///
    /// Transactions started with `doc.beginTransaction` can be released using `transaction.free`
    /// method.
    ///
    /// Example:
    ///
    /// ```javascript
    /// import YDoc from 'ywasm'
    ///
    /// // helper function used to simplify transaction
    /// // create/release cycle
    /// YDoc.prototype.transact = callback => {
    ///     const txn = this.writeTransaction()
    ///     try {
    ///         return callback(txn)
    ///     } finally {
    ///         txn.free()
    ///     }
    /// }
    ///
    /// const doc = new YDoc()
    /// const text = doc.getText('name')
    /// doc.transact(txn => text.insert(txn, 0, 'hello world'))
    /// ```
    #[wasm_bindgen(js_name = writeTransaction)]
    pub fn write_transaction(&mut self) -> YTransaction {
        YTransaction::from(self.0.transact_mut())
    }

    /// Returns a `YText` shared data type, that's accessible for subsequent accesses using given
    /// `name`.
    ///
    /// If there was no instance with this name before, it will be created and then returned.
    ///
    /// If there was an instance with this name, but it was of different type, it will be projected
    /// onto `YText` instance.
    #[wasm_bindgen(js_name = getText)]
    pub fn get_text(&mut self, name: &str) -> YText {
        self.0.get_text(name).into()
    }

    /// Returns a `YArray` shared data type, that's accessible for subsequent accesses using given
    /// `name`.
    ///
    /// If there was no instance with this name before, it will be created and then returned.
    ///
    /// If there was an instance with this name, but it was of different type, it will be projected
    /// onto `YArray` instance.
    #[wasm_bindgen(js_name = getArray)]
    pub fn get_array(&mut self, name: &str) -> YArray {
        self.0.get_array(name).into()
    }

    /// Returns a `YMap` shared data type, that's accessible for subsequent accesses using given
    /// `name`.
    ///
    /// If there was no instance with this name before, it will be created and then returned.
    ///
    /// If there was an instance with this name, but it was of different type, it will be projected
    /// onto `YMap` instance.
    #[wasm_bindgen(js_name = getMap)]
    pub fn get_map(&mut self, name: &str) -> YMap {
        self.0.get_map(name).into()
    }

    /// Returns a `YXmlElement` shared data type, that's accessible for subsequent accesses using
    /// given `name`.
    ///
    /// If there was no instance with this name before, it will be created and then returned.
    ///
    /// If there was an instance with this name, but it was of different type, it will be projected
    /// onto `YXmlElement` instance.
    #[wasm_bindgen(js_name = getXmlElement)]
    pub fn get_xml_element(&mut self, name: &str) -> YXmlElement {
        YXmlElement(self.0.get_xml_element(name))
    }

    /// Returns a `YXmlText` shared data type, that's accessible for subsequent accesses using given
    /// `name`.
    ///
    /// If there was no instance with this name before, it will be created and then returned.
    ///
    /// If there was an instance with this name, but it was of different type, it will be projected
    /// onto `YXmlText` instance.
    #[wasm_bindgen(js_name = getXmlText)]
    pub fn get_xml_text(&mut self, name: &str) -> YXmlText {
        YXmlText(self.0.get_xml_text(name))
    }

    /// Subscribes given function to be called any time, a remote update is being applied to this
    /// document. Function takes an `Uint8Array` as a parameter which contains a lib0 v1 encoded
    /// update.
    ///
    /// Returns an observer, which can be freed in order to unsubscribe this callback.
    #[wasm_bindgen(js_name = onUpdate)]
    pub fn on_update(&mut self, f: js_sys::Function) -> YUpdateObserver {
        self.0
            .observe_update_v1(move |_, e| {
                let arg = Uint8Array::from(e.update.as_slice());
                f.call1(&JsValue::UNDEFINED, &arg).unwrap();
            })
            .unwrap()
            .into()
    }

    /// Subscribes given function to be called any time, a remote update is being applied to this
    /// document. Function takes an `Uint8Array` as a parameter which contains a lib0 v2 encoded
    /// update.
    ///
    /// Returns an observer, which can be freed in order to unsubscribe this callback.
    #[wasm_bindgen(js_name = onUpdateV2)]
    pub fn on_update_v2(&mut self, f: js_sys::Function) -> YUpdateObserver {
        self.0
            .observe_update_v2(move |_, e| {
                let arg = Uint8Array::from(e.update.as_slice());
                f.call1(&JsValue::UNDEFINED, &arg).unwrap();
            })
            .unwrap()
            .into()
    }

    /// Subscribes given function to be called, whenever a transaction created by this document is
    /// being committed.
    ///
    /// Returns an observer, which can be freed in order to unsubscribe this callback.
    #[wasm_bindgen(js_name = onAfterTransaction)]
    pub fn on_after_transaction(&mut self, f: js_sys::Function) -> YAfterTransactionObserver {
        self.0
            .observe_transaction_cleanup(move |_, e| {
                let arg: JsValue = YAfterTransactionEvent::new(e).into();
                f.call1(&JsValue::UNDEFINED, &arg).unwrap();
            })
            .unwrap()
            .into()
    }
}

/// Encodes a state vector of a given ywasm document into its binary representation using lib0 v1
/// encoding. State vector is a compact representation of updates performed on a given document and
/// can be used by `encode_state_as_update` on remote peer to generate a delta update payload to
/// synchronize changes between peers.
///
/// Example:
///
/// ```javascript
/// import {YDoc, encodeStateVector, encodeStateAsUpdate, applyUpdate} from 'ywasm'
///
/// /// document on machine A
/// const localDoc = new YDoc()
/// const localSV = encodeStateVector(localDoc)
///
/// // document on machine B
/// const remoteDoc = new YDoc()
/// const remoteDelta = encodeStateAsUpdate(remoteDoc, localSV)
///
/// applyUpdate(localDoc, remoteDelta)
/// ```
#[wasm_bindgen(js_name = encodeStateVector)]
pub fn encode_state_vector(doc: &mut YDoc) -> Uint8Array {
    doc.read_transaction().state_vector_v1()
}

/// Returns a string dump representation of a given `update` encoded using lib0 v1 encoding.
#[wasm_bindgen(js_name = debugUpdateV1)]
pub fn debug_update_v1(update: Uint8Array) -> Result<String, JsValue> {
    let update: Vec<u8> = update.to_vec();
    let mut decoder = DecoderV1::from(update.as_slice());
    match Update::decode(&mut decoder) {
        Ok(update) => Ok(format!("{:#?}", update)),
        Err(e) => Err(JsValue::from(e.to_string())),
    }
}

/// Returns a string dump representation of a given `update` encoded using lib0 v2 encoding.
#[wasm_bindgen(js_name = debugUpdateV2)]
pub fn debug_update_v2(update: Uint8Array) -> Result<String, JsValue> {
    let mut update: Vec<u8> = update.to_vec();
    match Update::decode_v2(update.as_mut_slice()) {
        Ok(update) => Ok(format!("{:#?}", update)),
        Err(e) => Err(JsValue::from(e.to_string())),
    }
}

/// Encodes all updates that have happened since a given version `vector` into a compact delta
/// representation using lib0 v1 encoding. If `vector` parameter has not been provided, generated
/// delta payload will contain all changes of a current ywasm document, working effectivelly as its
/// state snapshot.
///
/// Example:
///
/// ```javascript
/// import {YDoc, encodeStateVector, encodeStateAsUpdate, applyUpdate} from 'ywasm'
///
/// /// document on machine A
/// const localDoc = new YDoc()
/// const localSV = encodeStateVector(localDoc)
///
/// // document on machine B
/// const remoteDoc = new YDoc()
/// const remoteDelta = encodeStateAsUpdate(remoteDoc, localSV)
///
/// applyUpdate(localDoc, remoteDelta)
/// ```
#[wasm_bindgen(js_name = encodeStateAsUpdate)]
pub fn encode_state_as_update(
    doc: &mut YDoc,
    vector: Option<Uint8Array>,
) -> Result<Uint8Array, JsValue> {
    doc.read_transaction().diff_v1(vector)
}

/// Encodes all updates that have happened since a given version `vector` into a compact delta
/// representation using lib0 v2 encoding. If `vector` parameter has not been provided, generated
/// delta payload will contain all changes of a current ywasm document, working effectivelly as its
/// state snapshot.
///
/// Example:
///
/// ```javascript
/// import {YDoc, encodeStateVector, encodeStateAsUpdate, applyUpdate} from 'ywasm'
///
/// /// document on machine A
/// const localDoc = new YDoc()
/// const localSV = encodeStateVector(localDoc)
///
/// // document on machine B
/// const remoteDoc = new YDoc()
/// const remoteDelta = encodeStateAsUpdateV2(remoteDoc, localSV)
///
/// applyUpdate(localDoc, remoteDelta)
/// ```
#[wasm_bindgen(catch, js_name = encodeStateAsUpdateV2)]
pub fn encode_state_as_update_v2(
    doc: &mut YDoc,
    vector: Option<Uint8Array>,
) -> Result<Uint8Array, JsValue> {
    doc.read_transaction().diff_v2(vector)
}

/// Applies delta update generated by the remote document replica to a current document. This
/// method assumes that a payload maintains lib0 v1 encoding format.
///
/// Example:
///
/// ```javascript
/// import {YDoc, encodeStateVector, encodeStateAsUpdate, applyUpdate} from 'ywasm'
///
/// /// document on machine A
/// const localDoc = new YDoc()
/// const localSV = encodeStateVector(localDoc)
///
/// // document on machine B
/// const remoteDoc = new YDoc()
/// const remoteDelta = encodeStateAsUpdate(remoteDoc, localSV)
///
/// applyUpdateV2(localDoc, remoteDelta)
/// ```
#[wasm_bindgen(catch, js_name = applyUpdate)]
pub fn apply_update(doc: &mut YDoc, diff: Uint8Array) -> Result<(), JsValue> {
    doc.write_transaction().apply_v1(diff)
}

/// Applies delta update generated by the remote document replica to a current document. This
/// method assumes that a payload maintains lib0 v2 encoding format.
///
/// Example:
///
/// ```javascript
/// import {YDoc, encodeStateVector, encodeStateAsUpdate, applyUpdate} from 'ywasm'
///
/// /// document on machine A
/// const localDoc = new YDoc()
/// const localSV = encodeStateVector(localDoc)
///
/// // document on machine B
/// const remoteDoc = new YDoc()
/// const remoteDelta = encodeStateAsUpdateV2(remoteDoc, localSV)
///
/// applyUpdateV2(localDoc, remoteDelta)
/// ```
#[wasm_bindgen(catch, js_name = applyUpdateV2)]
pub fn apply_update_v2(doc: &mut YDoc, diff: Uint8Array) -> Result<(), JsValue> {
    doc.write_transaction().apply_v2(diff)
}

#[wasm_bindgen]
extern "C" {
    #[wasm_bindgen(typescript_type = "YTransaction | null = null")]
    pub type ImplicitTransaction;
}

fn get_txn_mut<'a>(txn: &'a ImplicitTransaction) -> Option<&'a mut TransactionMut<'static>> {
    use wasm_bindgen::convert::RefMutFromWasmAbi;

    let ptr = unwrap_txn_ptr(txn).unwrap()?;
    let mut txn: RefMut<'a, YTransaction> = unsafe { YTransaction::ref_mut_from_abi(ptr) };
    let txn = txn
        .try_mut()
        .expect("Passed read-only transaction, where read-write one was expected");

    /*
      This should be safe. We never call this function more than once, per wasm_bindgen method,
      it's never escaping the context of wasm_bindgen method and ywasm is not used in
      multithreaded code. All we need to check is if YTransaction instance hasn't been already
      borrowed by another wasm_bindgen method, which is what `YTransaction::ref_mut_from_abi`
      above verifies.
    */
    Some(unsafe { std::mem::transmute(txn) })
}

fn get_txn<'a>(txn: &'a ImplicitTransaction) -> Option<&'a YTransaction> {
    use wasm_bindgen::convert::RefFromWasmAbi;

    let ptr = unwrap_txn_ptr(txn).unwrap()?;
    let txn: Ref<'a, YTransaction> = unsafe { YTransaction::ref_from_abi(ptr) };
    let txn: &YTransaction = txn.deref();

    /*
      This should be safe. We never call this function more than once, per wasm_bindgen method,
      it's never escaping the context of wasm_bindgen method and ywasm is not used in
      multithreaded code. All we need to check is if YTransaction instance hasn't been already
      borrowed by another wasm_bindgen method, which is what `YTransaction::ref_from_abi`
      above verifies.
    */
    Some(unsafe { std::mem::transmute(txn) })
}

fn unwrap_txn_ptr(value: &ImplicitTransaction) -> Result<Option<u32>, JsValue> {
    let js: &JsValue = value.as_ref();
    if js.is_undefined() || js.is_null() {
        Ok(None)
    } else {
        use js_sys::{Object, Reflect};

        let ctor_name = Object::get_prototype_of(js).constructor().name();
        if ctor_name == "YTransaction" {
            let ptr = Reflect::get(js, &JsValue::from_str("ptr"))?;
            Ok(Some(ptr.as_f64().ok_or(JsValue::NULL)? as u32))
        } else {
            Err(JsValue::from_str("Passed argument was not YTransaction"))
        }
    }
}

/// A transaction that serves as a proxy to document block store. Ywasm shared data types execute
/// their operations in a context of a given transaction. Each document can have only one active
/// transaction at the time - subsequent attempts will cause exception to be thrown.
///
/// Transactions started with `doc.beginTransaction` can be released using `transaction.free`
/// method.
///
/// Example:
///
/// ```javascript
/// import YDoc from 'ywasm'
///
/// // helper function used to simplify transaction
/// // create/release cycle
/// YDoc.prototype.transact = callback => {
///     const txn = this.beginTransaction()
///     try {
///         return callback(txn)
///     } finally {
///         txn.free()
///     }
/// }
///
/// const doc = new YDoc()
/// const text = doc.getText('name')
/// doc.transact(txn => text.insert(txn, 0, 'hello world'))
/// ```
#[wasm_bindgen]
pub struct YTransaction(InnerTxn);

enum InnerTxn {
    ReadOnly(ManuallyDrop<Transaction<'static>>),
    ReadWrite(ManuallyDrop<TransactionMut<'static>>),
}

impl YTransaction {
    fn try_mut(&mut self) -> Option<&mut TransactionMut<'static>> {
        match &mut self.0 {
            InnerTxn::ReadOnly(_) => None,
            InnerTxn::ReadWrite(txn) => Some(txn),
        }
    }
}

impl Drop for InnerTxn {
    fn drop(&mut self) {
        match self {
            InnerTxn::ReadOnly(txn) => unsafe { ManuallyDrop::drop(txn) },
            InnerTxn::ReadWrite(txn) => unsafe { ManuallyDrop::drop(txn) },
        }
    }
}

impl ReadTxn for YTransaction {
    fn store(&self) -> &Store {
        match &self.0 {
            InnerTxn::ReadOnly(txn) => txn.store(),
            InnerTxn::ReadWrite(txn) => txn.store(),
        }
    }
}

impl<'doc> From<Transaction<'doc>> for YTransaction {
    fn from(txn: Transaction<'doc>) -> Self {
        let txn: Transaction<'static> = unsafe { std::mem::transmute(txn) };
        YTransaction(InnerTxn::ReadOnly(ManuallyDrop::new(txn)))
    }
}

impl<'doc> From<TransactionMut<'doc>> for YTransaction {
    fn from(txn: TransactionMut<'doc>) -> Self {
        let txn: TransactionMut<'static> = unsafe { std::mem::transmute(txn) };
        YTransaction(InnerTxn::ReadWrite(ManuallyDrop::new(txn)))
    }
}

#[wasm_bindgen]
impl YTransaction {
    /// Returns true if current transaction can be used only for read operations.
    #[wasm_bindgen(js_name = isReadOnly)]
    pub fn is_readonly(&mut self) -> bool {
        match &self.0 {
            InnerTxn::ReadOnly(_) => true,
            InnerTxn::ReadWrite(_) => false,
        }
    }

    /// Returns true if current transaction can be used only for updating the document store.
    #[wasm_bindgen(js_name = isWriteable)]
    pub fn is_writeable(&mut self) -> bool {
        !self.is_readonly()
    }

    /// Triggers a post-update series of operations without `free`ing the transaction. This includes
    /// compaction and optimization of internal representation of updates, triggering events etc.
    /// ywasm transactions are auto-committed when they are `free`d.
    #[wasm_bindgen(js_name = commit)]
    pub fn commit(&mut self) {
        match &mut self.0 {
            InnerTxn::ReadOnly(_) => {}
            InnerTxn::ReadWrite(txn) => txn.commit(),
        }
    }

    /// Encodes a state vector of a given transaction document into its binary representation using
    /// lib0 v1 encoding. State vector is a compact representation of updates performed on a given
    /// document and can be used by `encode_state_as_update` on remote peer to generate a delta
    /// update payload to synchronize changes between peers.
    ///
    /// Example:
    ///
    /// ```javascript
    /// import YDoc from 'ywasm'
    ///
    /// /// document on machine A
    /// const localDoc = new YDoc()
    /// const localTxn = localDoc.beginTransaction()
    ///
    /// // document on machine B
    /// const remoteDoc = new YDoc()
    /// const remoteTxn = localDoc.beginTransaction()
    ///
    /// try {
    ///     const localSV = localTxn.stateVectorV1()
    ///     const remoteDelta = remoteTxn.diffV1(localSv)
    ///     localTxn.applyV1(remoteDelta)
    /// } finally {
    ///     localTxn.free()
    ///     remoteTxn.free()
    /// }
    /// ```
    #[wasm_bindgen(js_name = stateVectorV1)]
    pub fn state_vector_v1(&self) -> Uint8Array {
        let sv = self.state_vector();
        let payload = sv.encode_v1();
        Uint8Array::from(&payload[..payload.len()])
    }

    /// Encodes all updates that have happened since a given version `vector` into a compact delta
    /// representation using lib0 v1 encoding. If `vector` parameter has not been provided, generated
    /// delta payload will contain all changes of a current ywasm document, working effectively as
    /// its state snapshot.
    ///
    /// Example:
    ///
    /// ```javascript
    /// import YDoc from 'ywasm'
    ///
    /// /// document on machine A
    /// const localDoc = new YDoc()
    /// const localTxn = localDoc.beginTransaction()
    ///
    /// // document on machine B
    /// const remoteDoc = new YDoc()
    /// const remoteTxn = localDoc.beginTransaction()
    ///
    /// try {
    ///     const localSV = localTxn.stateVectorV1()
    ///     const remoteDelta = remoteTxn.diffV1(localSv)
    ///     localTxn.applyV1(remoteDelta)
    /// } finally {
    ///     localTxn.free()
    ///     remoteTxn.free()
    /// }
    /// ```
    #[wasm_bindgen(catch, js_name = diffV1)]
    pub fn diff_v1(&self, vector: Option<Uint8Array>) -> Result<Uint8Array, JsValue> {
        let mut encoder = EncoderV1::new();
        let sv = if let Some(vector) = vector {
            match StateVector::decode_v1(vector.to_vec().as_slice()) {
                Ok(sv) => sv,
                Err(e) => {
                    return Err(JsValue::from(e.to_string()));
                }
            }
        } else {
            StateVector::default()
        };
        self.encode_diff(&sv, &mut encoder);
        let payload = encoder.to_vec();
        Ok(Uint8Array::from(&payload[..payload.len()]))
    }

    /// Encodes all updates that have happened since a given version `vector` into a compact delta
    /// representation using lib0 v1 encoding. If `vector` parameter has not been provided, generated
    /// delta payload will contain all changes of a current ywasm document, working effectively as
    /// its state snapshot.
    ///
    /// Example:
    ///
    /// ```javascript
    /// import YDoc from 'ywasm'
    ///
    /// /// document on machine A
    /// const localDoc = new YDoc()
    /// const localTxn = localDoc.beginTransaction()
    ///
    /// // document on machine B
    /// const remoteDoc = new YDoc()
    /// const remoteTxn = localDoc.beginTransaction()
    ///
    /// try {
    ///     const localSV = localTxn.stateVectorV1()
    ///     const remoteDelta = remoteTxn.diffV2(localSv)
    ///     localTxn.applyV2(remoteDelta)
    /// } finally {
    ///     localTxn.free()
    ///     remoteTxn.free()
    /// }
    /// ```
    #[wasm_bindgen(catch, js_name = diffV2)]
    pub fn diff_v2(&self, vector: Option<Uint8Array>) -> Result<Uint8Array, JsValue> {
        let mut encoder = EncoderV2::new();
        let sv = if let Some(vector) = vector {
            match StateVector::decode_v1(vector.to_vec().as_slice()) {
                Ok(sv) => sv,
                Err(e) => {
                    return Err(JsValue::from(e.to_string()));
                }
            }
        } else {
            StateVector::default()
        };
        self.encode_diff(&sv, &mut encoder);
        let payload = encoder.to_vec();
        Ok(Uint8Array::from(&payload[..payload.len()]))
    }

    /// Applies delta update generated by the remote document replica to a current transaction's
    /// document. This method assumes that a payload maintains lib0 v1 encoding format.
    ///
    /// Example:
    ///
    /// ```javascript
    /// import YDoc from 'ywasm'
    ///
    /// /// document on machine A
    /// const localDoc = new YDoc()
    /// const localTxn = localDoc.beginTransaction()
    ///
    /// // document on machine B
    /// const remoteDoc = new YDoc()
    /// const remoteTxn = localDoc.beginTransaction()
    ///
    /// try {
    ///     const localSV = localTxn.stateVectorV1()
    ///     const remoteDelta = remoteTxn.diffV1(localSv)
    ///     localTxn.applyV1(remoteDelta)
    /// } finally {
    ///     localTxn.free()
    ///     remoteTxn.free()
    /// }
    /// ```
    #[wasm_bindgen(catch, js_name = applyV1)]
    pub fn apply_v1(&mut self, diff: Uint8Array) -> Result<(), JsValue> {
        let diff: Vec<u8> = diff.to_vec();
        let mut decoder = DecoderV1::from(diff.as_slice());
        match Update::decode(&mut decoder) {
            Ok(update) => self.try_apply(update),
            Err(e) => Err(JsValue::from(e.to_string())),
        }
    }

    fn try_apply(&mut self, update: Update) -> Result<(), JsValue> {
        if let Some(txn) = self.try_mut() {
            txn.apply_update(update);
            Ok(())
        } else {
            Err(JsValue::from_str(
                "cannot apply an update using a read-only transaction",
            ))
        }
    }

    /// Applies delta update generated by the remote document replica to a current transaction's
    /// document. This method assumes that a payload maintains lib0 v2 encoding format.
    ///
    /// Example:
    ///
    /// ```javascript
    /// import YDoc from 'ywasm'
    ///
    /// /// document on machine A
    /// const localDoc = new YDoc()
    /// const localTxn = localDoc.beginTransaction()
    ///
    /// // document on machine B
    /// const remoteDoc = new YDoc()
    /// const remoteTxn = localDoc.beginTransaction()
    ///
    /// try {
    ///     const localSV = localTxn.stateVectorV1()
    ///     const remoteDelta = remoteTxn.diffV2(localSv)
    ///     localTxn.applyV2(remoteDelta)
    /// } finally {
    ///     localTxn.free()
    ///     remoteTxn.free()
    /// }
    /// ```
    #[wasm_bindgen(catch, js_name = applyV2)]
    pub fn apply_v2(&mut self, diff: Uint8Array) -> Result<(), JsValue> {
        let mut diff: Vec<u8> = diff.to_vec();
        match Update::decode_v2(&mut diff) {
            Ok(update) => self.try_apply(update),
            Err(e) => Err(JsValue::from(e.to_string())),
        }
    }

    #[wasm_bindgen(js_name = encodeUpdate)]
    pub fn encode_update(&mut self) -> Uint8Array {
        let out = match &self.0 {
            InnerTxn::ReadOnly(_) => vec![0u8, 0u8],
            InnerTxn::ReadWrite(txn) => txn.encode_update_v1(),
        };
        Uint8Array::from(&out[..out.len()])
    }

    #[wasm_bindgen(js_name = encodeUpdateV2)]
    pub fn encode_update_v2(&mut self) -> Uint8Array {
        let out = match &self.0 {
            InnerTxn::ReadOnly(_) => vec![0u8, 0u8],
            InnerTxn::ReadWrite(txn) => txn.encode_update_v2(),
        };
        Uint8Array::from(&out[..out.len()])
    }
}

/// Event generated by `YArray.observe` method. Emitted during transaction commit phase.
#[wasm_bindgen]
pub struct YArrayEvent {
    inner: *const ArrayEvent,
    txn: *const TransactionMut<'static>,
    target: Option<JsValue>,
    delta: Option<JsValue>,
}

#[wasm_bindgen]
impl YArrayEvent {
    fn new<'doc>(event: &ArrayEvent, txn: &TransactionMut<'doc>) -> Self {
        let inner = event as *const ArrayEvent;
        let txn: &TransactionMut<'static> = unsafe { std::mem::transmute(txn) };
        let txn = txn as *const TransactionMut<'static>;
        YArrayEvent {
            inner,
            txn,
            target: None,
            delta: None,
        }
    }

    fn inner(&self) -> &ArrayEvent {
        unsafe { self.inner.as_ref().unwrap() }
    }

    fn txn(&self) -> &TransactionMut {
        unsafe { self.txn.as_ref().unwrap() }
    }

    /// Returns a current shared type instance, that current event changes refer to.
    #[wasm_bindgen(method, getter)]
    pub fn target(&mut self) -> JsValue {
        if let Some(target) = self.target.as_ref() {
            target.clone()
        } else {
            let target: JsValue = YArray::from(self.inner().target().clone()).into();
            self.target = Some(target.clone());
            target
        }
    }

    /// Returns an array of keys and indexes creating a path from root type down to current instance
    /// of shared type (accessible via `target` getter).
    #[wasm_bindgen(method)]
    pub fn path(&self) -> JsValue {
        path_into_js(self.inner().path())
    }

    /// Returns a list of text changes made over corresponding `YArray` collection within
    /// bounds of current transaction. These changes follow a format:
    ///
    /// - { insert: any[] }
    /// - { delete: number }
    /// - { retain: number }
    #[wasm_bindgen(method, getter)]
    pub fn delta(&mut self) -> JsValue {
        if let Some(delta) = &self.delta {
            delta.clone()
        } else {
            let delta = self
                .inner()
                .delta(self.txn())
                .into_iter()
                .map(change_into_js);
            let mut result = js_sys::Array::new();
            result.extend(delta);
            let delta: JsValue = result.into();
            self.delta = Some(delta.clone());
            delta
        }
    }
}

/// Event generated by `YMap.observe` method. Emitted during transaction commit phase.
#[wasm_bindgen]
pub struct YMapEvent {
    inner: *const MapEvent,
    txn: *const TransactionMut<'static>,
    target: Option<JsValue>,
    keys: Option<JsValue>,
}

#[wasm_bindgen]
impl YMapEvent {
    fn new<'doc>(event: &MapEvent, txn: &TransactionMut<'doc>) -> Self {
        let inner = event as *const MapEvent;
        let txn: &TransactionMut<'static> = unsafe { std::mem::transmute(txn) };
        let txn = txn as *const TransactionMut<'static>;
        YMapEvent {
            inner,
            txn,
            target: None,
            keys: None,
        }
    }

    fn inner(&self) -> &MapEvent {
        unsafe { self.inner.as_ref().unwrap() }
    }

    fn txn(&self) -> &TransactionMut {
        unsafe { self.txn.as_ref().unwrap() }
    }

    /// Returns a current shared type instance, that current event changes refer to.
    #[wasm_bindgen(method, getter)]
    pub fn target(&mut self) -> JsValue {
        if let Some(target) = self.target.as_ref() {
            target.clone()
        } else {
            let target: JsValue = YMap::from(self.inner().target().clone()).into();
            self.target = Some(target.clone());
            target
        }
    }

    /// Returns an array of keys and indexes creating a path from root type down to current instance
    /// of shared type (accessible via `target` getter).
    #[wasm_bindgen(method)]
    pub fn path(&self) -> JsValue {
        path_into_js(self.inner().path())
    }

    /// Returns a list of key-value changes made over corresponding `YMap` collection within
    /// bounds of current transaction. These changes follow a format:
    ///
    /// - { action: 'add'|'update'|'delete', oldValue: any|undefined, newValue: any|undefined }
    #[wasm_bindgen(method, getter)]
    pub fn keys(&mut self) -> JsValue {
        if let Some(keys) = &self.keys {
            keys.clone()
        } else {
            let keys = self.inner().keys(self.txn());
            let result = js_sys::Object::new();
            for (key, value) in keys.iter() {
                let key = JsValue::from(key.as_ref());
                let value = entry_change_into_js(value);
                js_sys::Reflect::set(&result, &key, &value).unwrap();
            }
            let keys: JsValue = result.into();
            self.keys = Some(keys.clone());
            keys
        }
    }
}

/// Event generated by `YYText.observe` method. Emitted during transaction commit phase.
#[wasm_bindgen]
pub struct YTextEvent {
    inner: *const TextEvent,
    txn: *const TransactionMut<'static>,
    target: Option<JsValue>,
    delta: Option<JsValue>,
}

#[wasm_bindgen]
impl YTextEvent {
    fn new<'doc>(event: &TextEvent, txn: &TransactionMut<'doc>) -> Self {
        let inner = event as *const TextEvent;
        let txn: &TransactionMut<'static> = unsafe { std::mem::transmute(txn) };
        let txn = txn as *const TransactionMut<'static>;
        YTextEvent {
            inner,
            txn,
            target: None,
            delta: None,
        }
    }

    fn inner(&self) -> &TextEvent {
        unsafe { self.inner.as_ref().unwrap() }
    }

    fn txn(&self) -> &TransactionMut {
        unsafe { self.txn.as_ref().unwrap() }
    }

    /// Returns a current shared type instance, that current event changes refer to.
    #[wasm_bindgen(method, getter)]
    pub fn target(&mut self) -> JsValue {
        if let Some(target) = self.target.as_ref() {
            target.clone()
        } else {
            let target: JsValue = YText::from(self.inner().target().clone()).into();
            self.target = Some(target.clone());
            target
        }
    }

    /// Returns an array of keys and indexes creating a path from root type down to current instance
    /// of shared type (accessible via `target` getter).
    #[wasm_bindgen(method)]
    pub fn path(&self) -> JsValue {
        path_into_js(self.inner().path())
    }

    /// Returns a list of text changes made over corresponding `YText` collection within
    /// bounds of current transaction. These changes follow a format:
    ///
    /// - { insert: string, attributes: any|undefined }
    /// - { delete: number }
    /// - { retain: number, attributes: any|undefined }
    #[wasm_bindgen(method, getter)]
    pub fn delta(&mut self) -> JsValue {
        if let Some(delta) = &self.delta {
            delta.clone()
        } else {
            let delta = self
                .inner()
                .delta(self.txn())
                .into_iter()
                .map(ytext_delta_into_js);
            let mut result = js_sys::Array::new();
            result.extend(delta);
            let delta: JsValue = result.into();
            self.delta = Some(delta.clone());
            delta
        }
    }
}

/// Event generated by `YXmlElement.observe` method. Emitted during transaction commit phase.
#[wasm_bindgen]
pub struct YXmlEvent {
    inner: *const XmlEvent,
    txn: *const TransactionMut<'static>,
    target: Option<JsValue>,
    keys: Option<JsValue>,
    delta: Option<JsValue>,
}

#[wasm_bindgen]
impl YXmlEvent {
    fn new<'doc>(event: &XmlEvent, txn: &TransactionMut<'doc>) -> Self {
        let inner = event as *const XmlEvent;
        let txn: &TransactionMut<'static> = unsafe { std::mem::transmute(txn) };
        let txn = txn as *const TransactionMut<'static>;
        YXmlEvent {
            inner,
            txn,
            target: None,
            delta: None,
            keys: None,
        }
    }

    fn inner(&self) -> &XmlEvent {
        unsafe { self.inner.as_ref().unwrap() }
    }

    fn txn(&self) -> &TransactionMut {
        unsafe { self.txn.as_ref().unwrap() }
    }

    /// Returns a current shared type instance, that current event changes refer to.
    #[wasm_bindgen(method, getter)]
    pub fn target(&mut self) -> JsValue {
        if let Some(target) = self.target.as_ref() {
            target.clone()
        } else {
            let target: JsValue = YXmlElement(self.inner().target().clone()).into();
            self.target = Some(target.clone());
            target
        }
    }

    /// Returns an array of keys and indexes creating a path from root type down to current instance
    /// of shared type (accessible via `target` getter).
    #[wasm_bindgen(method)]
    pub fn path(&self) -> JsValue {
        path_into_js(self.inner().path())
    }

    /// Returns a list of attribute changes made over corresponding `YXmlText` collection within
    /// bounds of current transaction. These changes follow a format:
    ///
    /// - { action: 'add'|'update'|'delete', oldValue: string|undefined, newValue: string|undefined }
    #[wasm_bindgen(method, getter)]
    pub fn keys(&mut self) -> JsValue {
        if let Some(keys) = &self.keys {
            keys.clone()
        } else {
            let keys = self.inner().keys(self.txn());
            let result = js_sys::Object::new();
            for (key, value) in keys.iter() {
                let key = JsValue::from(key.as_ref());
                let value = entry_change_into_js(value);
                js_sys::Reflect::set(&result, &key, &value).unwrap();
            }
            let keys: JsValue = result.into();
            self.keys = Some(keys.clone());
            keys
        }
    }

    /// Returns a list of XML child node changes made over corresponding `YXmlElement` collection
    /// within bounds of current transaction. These changes follow a format:
    ///
    /// - { insert: (YXmlText|YXmlElement)[] }
    /// - { delete: number }
    /// - { retain: number }
    #[wasm_bindgen(method, getter)]
    pub fn delta(&mut self) -> JsValue {
        if let Some(delta) = &self.delta {
            delta.clone()
        } else {
            let delta = self
                .inner()
                .delta(self.txn())
                .into_iter()
                .map(change_into_js);
            let mut result = js_sys::Array::new();
            result.extend(delta);
            let delta: JsValue = result.into();
            self.delta = Some(delta.clone());
            delta
        }
    }
}

/// Event generated by `YXmlText.observe` method. Emitted during transaction commit phase.
#[wasm_bindgen]
pub struct YXmlTextEvent {
    inner: *const XmlTextEvent,
    txn: *const TransactionMut<'static>,
    target: Option<JsValue>,
    delta: Option<JsValue>,
    keys: Option<JsValue>,
}

#[wasm_bindgen]
impl YXmlTextEvent {
    fn new<'doc>(event: &XmlTextEvent, txn: &TransactionMut<'doc>) -> Self {
        let inner = event as *const XmlTextEvent;
        let txn: &TransactionMut<'static> = unsafe { std::mem::transmute(txn) };
        let txn = txn as *const TransactionMut<'static>;
        YXmlTextEvent {
            inner,
            txn,
            target: None,
            delta: None,
            keys: None,
        }
    }

    fn inner(&self) -> &XmlTextEvent {
        unsafe { self.inner.as_ref().unwrap() }
    }

    fn txn(&self) -> &TransactionMut {
        unsafe { self.txn.as_ref().unwrap() }
    }

    /// Returns a current shared type instance, that current event changes refer to.
    #[wasm_bindgen(method, getter)]
    pub fn target(&mut self) -> JsValue {
        if let Some(target) = self.target.as_ref() {
            target.clone()
        } else {
            let target: JsValue = YXmlText(self.inner().target().clone()).into();
            self.target = Some(target.clone());
            target
        }
    }

    /// Returns an array of keys and indexes creating a path from root type down to current instance
    /// of shared type (accessible via `target` getter).
    #[wasm_bindgen(method)]
    pub fn path(&self) -> JsValue {
        path_into_js(self.inner().path())
    }

    /// Returns a list of text changes made over corresponding `YXmlText` collection within
    /// bounds of current transaction. These changes follow a format:
    ///
    /// - { insert: string, attributes: any|undefined }
    /// - { delete: number }
    /// - { retain: number, attributes: any|undefined }
    #[wasm_bindgen(method, getter)]
    pub fn delta(&mut self) -> JsValue {
        if let Some(delta) = &self.delta {
            delta.clone()
        } else {
            let delta = self
                .inner()
                .delta(self.txn())
                .into_iter()
                .map(ytext_delta_into_js);
            let mut result = js_sys::Array::new();
            result.extend(delta);
            let delta: JsValue = result.into();
            self.delta = Some(delta.clone());
            delta
        }
    }

    /// Returns a list of attribute changes made over corresponding `YXmlText` collection within
    /// bounds of current transaction. These changes follow a format:
    ///
    /// - { action: 'add'|'update'|'delete', oldValue: string|undefined, newValue: string|undefined }
    #[wasm_bindgen(method, getter)]
    pub fn keys(&mut self) -> JsValue {
        if let Some(keys) = &self.keys {
            keys.clone()
        } else {
            let keys = self.inner().keys(self.txn());
            let result = js_sys::Object::new();
            for (key, value) in keys.iter() {
                let key = JsValue::from(key.as_ref());
                let value = entry_change_into_js(value);
                js_sys::Reflect::set(&result, &key, &value).unwrap();
            }
            let keys: JsValue = result.into();
            self.keys = Some(keys.clone());
            keys
        }
    }
}

fn path_into_js(path: Path) -> JsValue {
    let result = js_sys::Array::new();
    for segment in path {
        match segment {
            PathSegment::Key(key) => {
                result.push(&JsValue::from(key.as_ref()));
            }
            PathSegment::Index(idx) => {
                result.push(&JsValue::from(idx));
            }
        }
    }
    result.into()
}

fn entry_change_into_js(change: &EntryChange) -> JsValue {
    let result = js_sys::Object::new();
    let action = JsValue::from("action");
    match change {
        EntryChange::Inserted(new) => {
            let new_value = value_into_js(new.clone());
            js_sys::Reflect::set(&result, &action, &JsValue::from("add")).unwrap();
            js_sys::Reflect::set(&result, &JsValue::from("newValue"), &new_value).unwrap();
        }
        EntryChange::Updated(old, new) => {
            let old_value = value_into_js(old.clone());
            let new_value = value_into_js(new.clone());
            js_sys::Reflect::set(&result, &action, &JsValue::from("update")).unwrap();
            js_sys::Reflect::set(&result, &JsValue::from("oldValue"), &old_value).unwrap();
            js_sys::Reflect::set(&result, &JsValue::from("newValue"), &new_value).unwrap();
        }
        EntryChange::Removed(old) => {
            let old_value = value_into_js(old.clone());
            js_sys::Reflect::set(&result, &action, &JsValue::from("delete")).unwrap();
            js_sys::Reflect::set(&result, &JsValue::from("oldValue"), &old_value).unwrap();
        }
    }
    result.into()
}

fn ytext_change_into_js(change: Diff<JsValue>) -> JsValue {
    let delta = Delta::Inserted(change.insert, change.attributes);
    let js = ytext_delta_into_js(&delta);
    if let Some(ychange) = change.ychange {
        let attrs = match js_sys::Reflect::get(&js, &JsValue::from("attributes")) {
            Ok(attrs) if attrs.is_object() => attrs,
            _ => {
                let attrs: JsValue = js_sys::Object::new().into();
                js_sys::Reflect::set(&js, &JsValue::from("attributes"), &attrs).unwrap();
                attrs
            }
        };
        js_sys::Reflect::set(&attrs, &JsValue::from("ychange"), &ychange).unwrap();
    }
    js
}

fn ytext_delta_into_js(delta: &Delta) -> JsValue {
    let result = js_sys::Object::new();
    match delta {
        Delta::Inserted(value, attrs) => {
            js_sys::Reflect::set(
                &result,
                &JsValue::from("insert"),
                &value_into_js(value.clone()),
            )
            .unwrap();

            if let Some(attrs) = attrs {
                let attrs = attrs_into_js(attrs);
                js_sys::Reflect::set(&result, &JsValue::from("attributes"), &attrs).unwrap();
            }
        }
        Delta::Retain(len, attrs) => {
            let value = JsValue::from(*len);
            js_sys::Reflect::set(&result, &JsValue::from("retain"), &value).unwrap();

            if let Some(attrs) = attrs {
                let attrs = attrs_into_js(attrs);
                js_sys::Reflect::set(&result, &JsValue::from("attributes"), &attrs).unwrap();
            }
        }
        Delta::Deleted(len) => {
            let value = JsValue::from(*len);
            js_sys::Reflect::set(&result, &JsValue::from("delete"), &value).unwrap();
        }
    }
    result.into()
}

fn attrs_into_js(attrs: &Attrs) -> JsValue {
    let o = js_sys::Object::new();
    for (key, value) in attrs.iter() {
        let key = JsValue::from_str(key.as_ref());
        let value = value_into_js(Value::Any(value.clone()));
        js_sys::Reflect::set(&o, &key, &value).unwrap();
    }

    o.into()
}

fn change_into_js(change: &Change) -> JsValue {
    let result = js_sys::Object::new();
    match change {
        Change::Added(values) => {
            let mut array = js_sys::Array::new();
            array.extend(values.iter().map(|v| value_into_js(v.clone())));
            js_sys::Reflect::set(&result, &JsValue::from("insert"), &array).unwrap();
        }
        Change::Removed(len) => {
            let value = JsValue::from(*len);
            js_sys::Reflect::set(&result, &JsValue::from("delete"), &value).unwrap();
        }
        Change::Retain(len) => {
            let value = JsValue::from(*len);
            js_sys::Reflect::set(&result, &JsValue::from("retain"), &value).unwrap();
        }
    }
    result.into()
}

fn state_vector_into_map(sv: &StateVector) -> js_sys::Map {
    let m = js_sys::Map::new();
    for (&k, &v) in sv.iter() {
        let key: JsValue = k.into();
        let value: JsValue = v.into();
        m.set(&key, &value);
    }
    m
}

fn delete_set_into_map(ds: &DeleteSet) -> js_sys::Map {
    let m = js_sys::Map::new();
    for (&k, v) in ds.iter() {
        let key: JsValue = k.into();
        let iter = v.iter().map(|r| {
            let start = r.start;
            let len = r.end - r.start;
            let res: JsValue = js_sys::Array::of2(&start.into(), &len.into()).into();
            res
        });
        let value = js_sys::Array::new();
        for v in iter {
            value.push(&v);
        }
        m.set(&key, &value);
    }
    m
}

#[wasm_bindgen]
pub struct YAfterTransactionEvent {
    before_state: js_sys::Map,
    after_state: js_sys::Map,
    delete_set: js_sys::Map,
}

#[wasm_bindgen]
impl YAfterTransactionEvent {
    /// Returns a state vector - a map of entries (clientId, clock) - that represents logical
    /// time descriptor at the moment when transaction was originally created, prior to any changes
    /// made in scope of this transaction.
    #[wasm_bindgen(method, getter, js_name = beforeState)]
    pub fn before_state(&self) -> js_sys::Map {
        self.before_state.clone()
    }

    /// Returns a state vector - a map of entries (clientId, clock) - that represents logical
    /// time descriptor at the moment when transaction was comitted.
    #[wasm_bindgen(method, getter, js_name = afterState)]
    pub fn after_state(&self) -> js_sys::Map {
        self.after_state.clone()
    }

    /// Returns a delete set - a map of entries (clientId, (clock, len)[]) - that represents a range
    /// of all blocks deleted as part of current transaction.
    #[wasm_bindgen(method, getter, js_name = deleteSet)]
    pub fn delete_set(&self) -> js_sys::Map {
        self.delete_set.clone()
    }

    fn new(e: &AfterTransactionEvent) -> Self {
        YAfterTransactionEvent {
            before_state: state_vector_into_map(&e.before_state),
            after_state: state_vector_into_map(&e.after_state),
            delete_set: delete_set_into_map(&e.delete_set),
        }
    }
}

#[wasm_bindgen]
pub struct YAfterTransactionObserver(AfterTransactionSubscription);

impl From<AfterTransactionSubscription> for YAfterTransactionObserver {
    fn from(o: AfterTransactionSubscription) -> Self {
        YAfterTransactionObserver(o)
    }
}

#[wasm_bindgen]
pub struct YUpdateObserver(UpdateSubscription);

impl From<UpdateSubscription> for YUpdateObserver {
    fn from(o: UpdateSubscription) -> Self {
        YUpdateObserver(o)
    }
}

#[wasm_bindgen]
pub struct YArrayObserver(Subscription<Arc<dyn Fn(&TransactionMut, &ArrayEvent) -> ()>>);

#[wasm_bindgen]
pub struct YTextObserver(Subscription<Arc<dyn Fn(&TransactionMut, &TextEvent) -> ()>>);

#[wasm_bindgen]
pub struct YMapObserver(Subscription<Arc<dyn Fn(&TransactionMut, &MapEvent) -> ()>>);

#[wasm_bindgen]
pub struct YXmlObserver(Subscription<Arc<dyn Fn(&TransactionMut, &XmlEvent) -> ()>>);

#[wasm_bindgen]
pub struct YXmlTextObserver(Subscription<Arc<dyn Fn(&TransactionMut, &XmlTextEvent) -> ()>>);

#[wasm_bindgen]
pub struct YEventObserver(DeepEventsSubscription);

impl From<DeepEventsSubscription> for YEventObserver {
    fn from(o: DeepEventsSubscription) -> Self {
        YEventObserver(o)
    }
}

enum SharedType<T, P> {
    Integrated(T),
    Prelim(P),
}

impl<T, P> SharedType<T, P> {
    #[inline(always)]
    fn new(value: T) -> RefCell<Self> {
        RefCell::new(SharedType::Integrated(value))
    }

    #[inline(always)]
    fn prelim(prelim: P) -> RefCell<Self> {
        RefCell::new(SharedType::Prelim(prelim))
    }
}

/// A shared data type used for collaborative text editing. It enables multiple users to add and
/// remove chunks of text in efficient manner. This type is internally represented as a mutable
/// double-linked list of text chunks - an optimization occurs during `YTransaction.commit`, which
/// allows to squash multiple consecutively inserted characters together as a single chunk of text
/// even between transaction boundaries in order to preserve more efficient memory model.
///
/// `YText` structure internally uses UTF-8 encoding and its length is described in a number of
/// bytes rather than individual characters (a single UTF-8 code point can consist of many bytes).
///
/// Like all Yrs shared data types, `YText` is resistant to the problem of interleaving (situation
/// when characters inserted one after another may interleave with other peers concurrent inserts
/// after merging all updates together). In case of Yrs conflict resolution is solved by using
/// unique document id to determine correct and consistent ordering.
#[wasm_bindgen]
pub struct YText(RefCell<SharedType<TextRef, String>>);

impl From<TextRef> for YText {
    fn from(v: TextRef) -> Self {
        YText(SharedType::new(v))
    }
}

#[wasm_bindgen]
impl YText {
    /// Creates a new preliminary instance of a `YText` shared data type, with its state initialized
    /// to provided parameter.
    ///
    /// Preliminary instances can be nested into other shared data types such as `YArray` and `YMap`.
    /// Once a preliminary instance has been inserted this way, it becomes integrated into ywasm
    /// document store and cannot be nested again: attempt to do so will result in an exception.
    #[wasm_bindgen(constructor)]
    pub fn new(init: Option<String>) -> Self {
        YText(SharedType::prelim(init.unwrap_or_default()))
    }

    /// Returns true if this is a preliminary instance of `YText`.
    ///
    /// Preliminary instances can be nested into other shared data types such as `YArray` and `YMap`.
    /// Once a preliminary instance has been inserted this way, it becomes integrated into ywasm
    /// document store and cannot be nested again: attempt to do so will result in an exception.
    #[wasm_bindgen(method, getter)]
    pub fn prelim(&self) -> bool {
        if let SharedType::Prelim(_) = &*self.0.borrow() {
            true
        } else {
            false
        }
    }

    /// Returns length of an underlying string stored in this `YText` instance,
    /// understood as a number of UTF-8 encoded bytes.
    #[wasm_bindgen(method)]
    pub fn length(&self, txn: &ImplicitTransaction) -> u32 {
        match &*self.0.borrow() {
            SharedType::Integrated(v) => {
                if let Some(txn) = get_txn(txn) {
                    v.len(txn)
                } else {
                    v.len(&v.transact())
                }
            }
            SharedType::Prelim(v) => v.len() as u32,
        }
    }

    /// Returns an underlying shared string stored in this data type.
    #[wasm_bindgen(js_name = toString)]
    pub fn to_string(&self, txn: &ImplicitTransaction) -> String {
        match &*self.0.borrow() {
            SharedType::Integrated(v) => {
                if let Some(txn) = get_txn(txn) {
                    v.to_string(txn)
                } else {
                    v.to_string(&v.transact())
                }
            }
            SharedType::Prelim(v) => v.clone(),
        }
    }

    /// Returns an underlying shared string stored in this data type.
    #[wasm_bindgen(js_name = toJson)]
    pub fn to_json(&self, txn: &ImplicitTransaction) -> JsValue {
        match &*self.0.borrow() {
            SharedType::Integrated(v) => {
                if let Some(txn) = get_txn(txn) {
                    JsValue::from(&v.to_string(txn))
                } else {
                    JsValue::from(&v.to_string(&v.transact()))
                }
            }
            SharedType::Prelim(v) => JsValue::from(v),
        }
    }

    /// Inserts a given `chunk` of text into this `YText` instance, starting at a given `index`.
    ///
    /// Optional object with defined `attributes` will be used to wrap provided text `chunk`
    /// with a formatting blocks.`attributes` are only supported for a `YText` instance which
    /// already has been integrated into document store.
    #[wasm_bindgen(js_name = insert)]
    pub fn insert(&self, index: u32, chunk: &str, attributes: JsValue, txn: &ImplicitTransaction) {
        match &mut *self.0.borrow_mut() {
            SharedType::Integrated(v) => {
                if let Some(txn) = get_txn_mut(txn) {
                    if let Some(attrs) = Self::parse_attrs(attributes) {
                        v.insert_with_attributes(txn, index, chunk, attrs)
                    } else {
                        v.insert(txn, index, chunk)
                    }
                } else {
                    let mut txn = v.transact_mut();
                    if let Some(attrs) = Self::parse_attrs(attributes) {
                        v.insert_with_attributes(&mut txn, index, chunk, attrs)
                    } else {
                        v.insert(&mut txn, index, chunk)
                    }
                }
            }
            SharedType::Prelim(v) => {
                if attributes.is_object() {
                    panic!("insert with attributes requires YText instance to be integrated first.")
                } else {
                    v.insert_str(index as usize, chunk)
                }
            }
        }
    }

    /// Inserts a given `embed` object into this `YText` instance, starting at a given `index`.
    ///
    /// Optional object with defined `attributes` will be used to wrap provided `embed`
    /// with a formatting blocks.`attributes` are only supported for a `YText` instance which
    /// already has been integrated into document store.
    #[wasm_bindgen(js_name = insertEmbed)]
    pub fn insert_embed(
        &self,
        index: u32,
        embed: JsValue,
        attributes: JsValue,
        txn: &ImplicitTransaction,
    ) {
        match &mut *self.0.borrow_mut() {
            SharedType::Integrated(v) => {
                let content = js_into_any(&embed).unwrap();
                if let Some(txn) = get_txn_mut(txn) {
                    if let Some(attrs) = Self::parse_attrs(attributes) {
                        v.insert_embed_with_attributes(txn, index, content, attrs)
                    } else {
                        v.insert_embed(txn, index, content)
                    }
                } else {
                    let mut txn = v.transact_mut();

                    if let Some(attrs) = Self::parse_attrs(attributes) {
                        v.insert_embed_with_attributes(&mut txn, index, content, attrs)
                    } else {
                        v.insert_embed(&mut txn, index, content)
                    }
                }
            }
            SharedType::Prelim(_) => {
                panic!("insert embeds requires YText instance to be integrated first.")
            }
        }
    }

    /// Wraps an existing piece of text within a range described by `index`-`length` parameters with
    /// formatting blocks containing provided `attributes` metadata. This method only works for
    /// `YText` instances that already have been integrated into document store.
    #[wasm_bindgen(js_name = format)]
    pub fn format(&self, index: u32, length: u32, attributes: JsValue, txn: &ImplicitTransaction) {
        if let Some(attrs) = Self::parse_attrs(attributes) {
            match &mut *self.0.borrow_mut() {
                SharedType::Integrated(v) => {
                    if let Some(txn) = get_txn_mut(txn) {
                        v.format(txn, index, length, attrs);
                    } else {
                        let mut txn = v.transact_mut();
                        v.format(&mut txn, index, length, attrs);
                    }
                }
                SharedType::Prelim(_) => {
                    panic!("format with attributes requires YText instance to be integrated first.")
                }
            }
        }
    }

    fn parse_attrs(attrs: JsValue) -> Option<Attrs> {
        if attrs.is_object() {
            let mut map = Attrs::new();
            let object = js_sys::Object::from(attrs);
            let entries = js_sys::Object::entries(&object);
            for tuple in entries.iter() {
                let tuple = js_sys::Array::from(&tuple);
                let key: String = tuple.get(0).as_string()?;
                let value = js_into_any(&tuple.get(1))?;
                map.insert(key.into(), value);
            }
            Some(map)
        } else {
            None
        }
    }

    /// Appends a given `chunk` of text at the end of current `YText` instance.
    ///
    /// Optional object with defined `attributes` will be used to wrap provided text `chunk`
    /// with a formatting blocks.`attributes` are only supported for a `YText` instance which
    /// already has been integrated into document store.
    #[wasm_bindgen(js_name = push)]
    pub fn push(&self, chunk: &str, attributes: JsValue, txn: &ImplicitTransaction) {
        match &mut *self.0.borrow_mut() {
            SharedType::Integrated(v) => {
                if let Some(txn) = get_txn_mut(txn) {
                    if let Some(attrs) = Self::parse_attrs(attributes) {
                        v.insert_with_attributes(txn, v.len(txn), chunk, attrs)
                    } else {
                        v.push(txn, chunk)
                    }
                } else {
                    let mut txn = v.transact_mut();
                    if let Some(attrs) = Self::parse_attrs(attributes) {
                        let index = v.len(&txn);
                        v.insert_with_attributes(&mut txn, index, chunk, attrs)
                    } else {
                        v.push(&mut txn, chunk)
                    }
                }
            }
            SharedType::Prelim(v) => {
                if attributes.is_object() {
                    panic!("push with attributes requires YText instance to be integrated first.")
                }
                v.push_str(chunk)
            }
        }
    }

    /// Deletes a specified range of of characters, starting at a given `index`.
    /// Both `index` and `length` are counted in terms of a number of UTF-8 character bytes.
    #[wasm_bindgen(js_name = delete)]
    pub fn delete(&mut self, index: u32, length: u32, txn: &ImplicitTransaction) {
        match &mut *self.0.borrow_mut() {
            SharedType::Integrated(v) => {
                if let Some(txn) = get_txn_mut(txn) {
                    v.remove_range(txn, index, length);
                } else {
                    let mut txn = v.transact_mut();
                    v.remove_range(&mut txn, index, length);
                }
            }
            SharedType::Prelim(v) => {
                v.drain((index as usize)..(index + length) as usize);
            }
        }
    }

    /// Returns the Delta representation of this YText type.
    #[wasm_bindgen(js_name = toDelta)]
    pub fn to_delta(
        &self,
        snapshot: Option<YSnapshot>,
        prev_snapshot: Option<YSnapshot>,
        compute_ychange: Option<js_sys::Function>,
        txn: &ImplicitTransaction,
    ) -> JsValue {
        match &*self.0.borrow() {
            SharedType::Prelim(_) => JsValue::UNDEFINED,
            SharedType::Integrated(v) => {
                let hi = snapshot.map(|s| s.0);
                let lo = prev_snapshot.map(|s| s.0);

                fn changes(change: YChange, compute_ychange: &Option<js_sys::Function>) -> JsValue {
                    let kind = match change.kind {
                        ChangeKind::Added => JsValue::from("added"),
                        ChangeKind::Removed => JsValue::from("removed"),
                    };
                    let result = if let Some(func) = compute_ychange {
                        let id: JsValue = YID(change.id).into();
                        func.call2(&JsValue::UNDEFINED, &kind, &id).unwrap()
                    } else {
                        let js: JsValue = js_sys::Object::new().into();
                        js_sys::Reflect::set(&js, &JsValue::from("type"), &kind).unwrap();
                        js
                    };
                    result
                }

                let delta = if let Some(txn) = get_txn_mut(txn) {
                    v.diff_range(txn, hi.as_ref(), lo.as_ref(), |change| {
                        changes(change, &compute_ychange)
                    })
                    .into_iter()
                    .map(ytext_change_into_js)
                } else {
                    let mut txn = v.transact_mut();
                    v.diff_range(&mut txn, hi.as_ref(), lo.as_ref(), |change| {
                        changes(change, &compute_ychange)
                    })
                    .into_iter()
                    .map(ytext_change_into_js)
                };
                let mut result = js_sys::Array::new();
                result.extend(delta);
                let delta: JsValue = result.into();
                delta
            }
        }
    }

    /// Subscribes to all operations happening over this instance of `YText`. All changes are
    /// batched and eventually triggered during transaction commit phase.
    /// Returns an `YTextObserver` which, when free'd, will unsubscribe current callback.
    #[wasm_bindgen(js_name = observe)]
    pub fn observe(&mut self, f: js_sys::Function) -> YTextObserver {
        match &mut *self.0.borrow_mut() {
            SharedType::Integrated(v) => {
                let sub = v.observe(move |txn, e| {
                    let e = YTextEvent::new(e, txn);
                    let arg: JsValue = e.into();
                    f.call1(&JsValue::UNDEFINED, &arg).unwrap();
                });
                YTextObserver(sub)
            }
            SharedType::Prelim(_) => {
                panic!("YText.observe is not supported on preliminary type.")
            }
        }
    }

    /// Subscribes to all operations happening over this Y shared type, as well as events in
    /// shared types stored within this one. All changes are batched and eventually triggered
    /// during transaction commit phase.
    /// Returns an `YEventObserver` which, when free'd, will unsubscribe current callback.
    #[wasm_bindgen(js_name = observeDeep)]
    pub fn observe_deep(&mut self, f: js_sys::Function) -> YEventObserver {
        match &mut *self.0.borrow_mut() {
            SharedType::Integrated(v) => {
                let sub = v.observe_deep(move |txn, e| {
                    let arg = events_into_js(txn, e);
                    f.call1(&JsValue::UNDEFINED, &arg).unwrap();
                });
                YEventObserver(sub)
            }
            SharedType::Prelim(_) => {
                panic!("YText.observeDeep is not supported on preliminary type.")
            }
        }
    }
}

#[wasm_bindgen]
pub struct YID(yrs::ID);

#[wasm_bindgen]
impl YID {
    #[wasm_bindgen(method, getter)]
    pub fn clock(&self) -> u32 {
        self.0.clock
    }

    #[wasm_bindgen(method, getter)]
    pub fn client(&self) -> u64 {
        self.0.client
    }
}

#[wasm_bindgen]
pub struct YSnapshot(Snapshot);

#[wasm_bindgen]
impl YSnapshot {
    #[wasm_bindgen(constructor)]
    pub fn new() -> Self {
        YSnapshot(Snapshot::default())
    }
}

#[wasm_bindgen(js_name = snapshot)]
pub fn snapshot(doc: &YDoc) -> YSnapshot {
    YSnapshot(doc.0.transact().snapshot())
}

#[wasm_bindgen(js_name = equalSnapshots)]
pub fn equal_snapshots(snap1: &YSnapshot, snap2: &YSnapshot) -> bool {
    snap1.0 == snap2.0
}

#[wasm_bindgen(js_name = encodeSnapshotV1)]
pub fn encode_snapshot_v1(snapshot: &YSnapshot) -> Vec<u8> {
    snapshot.0.encode_v1()
}

#[wasm_bindgen(js_name = encodeSnapshotV2)]
pub fn encode_snapshot_v2(snapshot: &YSnapshot) -> Vec<u8> {
    snapshot.0.encode_v2()
}

#[wasm_bindgen(catch, js_name = decodeSnapshotV2)]
pub fn decode_snapshot_v2(snapshot: &[u8]) -> Result<YSnapshot, JsValue> {
    let s = Snapshot::decode_v2(snapshot)
        .map_err(|_| JsValue::from("failed to deserialize snapshot using lib0 v2 decoding"))?;
    Ok(YSnapshot(s))
}

#[wasm_bindgen(catch, js_name = decodeSnapshotV1)]
pub fn decode_snapshot_v1(snapshot: &[u8]) -> Result<YSnapshot, JsValue> {
    let s = Snapshot::decode_v1(snapshot)
        .map_err(|_| JsValue::from("failed to deserialize snapshot using lib0 v1 decoding"))?;
    Ok(YSnapshot(s))
}

#[wasm_bindgen(catch, js_name = encodeStateFromSnapshotV1)]
pub fn encode_state_from_snapshot_v1(doc: &YDoc, snapshot: &YSnapshot) -> Result<Vec<u8>, JsValue> {
    let mut encoder = EncoderV1::new();
    match doc
        .0
        .transact()
        .encode_state_from_snapshot(&snapshot.0, &mut encoder)
    {
        Ok(_) => Ok(encoder.to_vec()),
        Err(e) => Err(JsValue::from(e.to_string())),
    }
}

#[wasm_bindgen(catch, js_name = encodeStateFromSnapshotV2)]
pub fn encode_state_from_snapshot_v2(doc: &YDoc, snapshot: &YSnapshot) -> Result<Vec<u8>, JsValue> {
    let mut encoder = EncoderV2::new();
    match doc
        .0
        .transact()
        .encode_state_from_snapshot(&snapshot.0, &mut encoder)
    {
        Ok(_) => Ok(encoder.to_vec()),
        Err(e) => Err(JsValue::from(e.to_string())),
    }
}

/// A collection used to store data in an indexed sequence structure. This type is internally
/// implemented as a double linked list, which may squash values inserted directly one after another
/// into single list node upon transaction commit.
///
/// Reading a root-level type as an YArray means treating its sequence components as a list, where
/// every countable element becomes an individual entity:
///
/// - JSON-like primitives (booleans, numbers, strings, JSON maps, arrays etc.) are counted
///   individually.
/// - Text chunks inserted by [Text] data structure: each character becomes an element of an
///   array.
/// - Embedded and binary values: they count as a single element even though they correspond of
///   multiple bytes.
///
/// Like all Yrs shared data types, YArray is resistant to the problem of interleaving (situation
/// when elements inserted one after another may interleave with other peers concurrent inserts
/// after merging all updates together). In case of Yrs conflict resolution is solved by using
/// unique document id to determine correct and consistent ordering.
#[wasm_bindgen]
pub struct YArray(RefCell<SharedType<ArrayRef, Vec<JsValue>>>);

impl From<ArrayRef> for YArray {
    fn from(v: ArrayRef) -> Self {
        YArray(SharedType::new(v))
    }
}

impl PartialEq for YArray {
    fn eq(&self, other: &Self) -> bool {
        match (&*self.0.borrow(), &*other.0.borrow()) {
            (SharedType::Integrated(v1), SharedType::Integrated(v2)) => v1 == v2,
            (SharedType::Prelim(v1), SharedType::Prelim(v2)) => v1 == v2,
            _ => false,
        }
    }
}

#[wasm_bindgen]
impl YArray {
    /// Creates a new preliminary instance of a `YArray` shared data type, with its state
    /// initialized to provided parameter.
    ///
    /// Preliminary instances can be nested into other shared data types such as `YArray` and `YMap`.
    /// Once a preliminary instance has been inserted this way, it becomes integrated into ywasm
    /// document store and cannot be nested again: attempt to do so will result in an exception.
    #[wasm_bindgen(constructor)]
    pub fn new(init: Option<Vec<JsValue>>) -> Self {
        YArray(SharedType::prelim(init.unwrap_or_default()))
    }

    /// Returns true if this is a preliminary instance of `YArray`.
    ///
    /// Preliminary instances can be nested into other shared data types such as `YArray` and `YMap`.
    /// Once a preliminary instance has been inserted this way, it becomes integrated into ywasm
    /// document store and cannot be nested again: attempt to do so will result in an exception.
    #[wasm_bindgen(method, getter)]
    pub fn prelim(&self) -> bool {
        if let SharedType::Prelim(_) = &*self.0.borrow() {
            true
        } else {
            false
        }
    }

    /// Returns a number of elements stored within this instance of `YArray`.
    #[wasm_bindgen(method)]
    pub fn length(&self, txn: &ImplicitTransaction) -> u32 {
        match &*self.0.borrow() {
            SharedType::Integrated(v) => {
                if let Some(txn) = get_txn(txn) {
                    v.len(txn)
                } else {
                    v.len(&v.transact())
                }
            }
            SharedType::Prelim(v) => v.len() as u32,
        }
    }

    /// Converts an underlying contents of this `YArray` instance into their JSON representation.
    #[wasm_bindgen(js_name = toJson)]
    pub fn to_json(&self, txn: &ImplicitTransaction) -> JsValue {
        match &*self.0.borrow() {
            SharedType::Integrated(v) => {
                if let Some(txn) = get_txn(txn) {
                    any_into_js(&v.to_json(txn))
                } else {
                    let txn = v.transact();
                    any_into_js(&v.to_json(&txn))
                }
            }
            SharedType::Prelim(v) => {
                let array = js_sys::Array::new();
                for js in v.iter() {
                    array.push(js);
                }
                array.into()
            }
        }
    }

    /// Inserts a given range of `items` into this `YArray` instance, starting at given `index`.
    #[wasm_bindgen(js_name = insert)]
    pub fn insert(&self, index: u32, items: Vec<JsValue>, txn: &ImplicitTransaction) {
        let mut j = index;
        match &mut *self.0.borrow_mut() {
            SharedType::Integrated(v) => {
                if let Some(txn) = get_txn_mut(txn) {
                    insert_at(v, txn, index, items);
                } else {
                    let mut txn = v.transact_mut();
                    insert_at(v, &mut txn, index, items);
                }
            }
            SharedType::Prelim(vec) => {
                for js in items {
                    vec.insert(j as usize, js);
                    j += 1;
                }
            }
        }
    }

    /// Appends a range of `items` at the end of this `YArray` instance.
    #[wasm_bindgen(js_name = push)]
    pub fn push(&self, items: Vec<JsValue>, txn: &ImplicitTransaction) {
        let index = self.length(txn);
        self.insert(index, items, txn);
    }

    /// Deletes a range of items of given `length` from current `YArray` instance,
    /// starting from given `index`.
    #[wasm_bindgen(js_name = delete)]
    pub fn delete(&self, index: u32, length: u32, txn: &ImplicitTransaction) {
        match &mut *self.0.borrow_mut() {
            SharedType::Integrated(v) => {
                if let Some(txn) = get_txn_mut(txn) {
                    v.remove_range(txn, index, length)
                } else {
                    let mut txn = v.transact_mut();
                    v.remove_range(&mut txn, index, length)
                }
            }
            SharedType::Prelim(v) => {
                v.drain((index as usize)..(index + length) as usize);
            }
        }
    }

    /// Moves element found at `source` index into `target` index position.
    #[wasm_bindgen(js_name = move)]
    pub fn move_content(&self, source: u32, target: u32, txn: &ImplicitTransaction) {
        match &mut *self.0.borrow_mut() {
            SharedType::Integrated(v) => {
                if let Some(txn) = get_txn_mut(txn) {
                    v.move_to(txn, source, target)
                } else {
                    let mut txn = v.transact_mut();
                    v.move_to(&mut txn, source, target)
                }
            }
            SharedType::Prelim(v) => {
                let index = if target > source { target - 1 } else { target };
                let moved = v.remove(source as usize);
                v.insert(index as usize, moved);
            }
        }
    }

    /// Returns an element stored under given `index`.
    #[wasm_bindgen(catch, js_name = get)]
    pub fn get(&self, index: u32, txn: &ImplicitTransaction) -> Result<JsValue, JsValue> {
        match &*self.0.borrow() {
            SharedType::Integrated(v) => {
                if let Some(txn) = get_txn(txn) {
                    if let Some(value) = v.get(txn, index) {
                        Ok(value_into_js(value))
                    } else {
                        Err(JsValue::from("Index outside the bounds of an YArray"))
                    }
                } else {
                    let txn = v.transact();
                    if let Some(value) = v.get(&txn, index) {
                        Ok(value_into_js(value))
                    } else {
                        Err(JsValue::from("Index outside the bounds of an YArray"))
                    }
                }
            }
            SharedType::Prelim(v) => {
                if let Some(value) = v.get(index as usize) {
                    Ok(value.clone())
                } else {
                    Err(JsValue::from("Index outside the bounds of an YArray"))
                }
            }
        }
    }

    /// Returns an iterator that can be used to traverse over the values stored withing this
    /// instance of `YArray`.
    ///
    /// Example:
    ///
    /// ```javascript
    /// import YDoc from 'ywasm'
    ///
    /// /// document on machine A
    /// const doc = new YDoc()
    /// const array = doc.getArray('name')
    /// const txn = doc.beginTransaction()
    /// try {
    ///     array.push(txn, ['hello', 'world'])
    ///     for (let item of array.values(txn)) {
    ///         console.log(item)
    ///     }
    /// } finally {
    ///     txn.free()
    /// }
    /// ```
    #[wasm_bindgen(js_name = values)]
<<<<<<< HEAD
    pub fn values(&self, txn: &YTransaction) -> JsValue {
        to_iter(match &*self.0.borrow() {
            SharedType::Integrated(v) => unsafe {
                let this: *const ArrayRef = v;
                let txn: &'static YTransaction = std::mem::transmute(txn);
                let static_iter: ManuallyDrop<ArrayIter<'static, YTransaction>> =
                    ManuallyDrop::new((*this).iter(&txn));
                YArrayIterator(static_iter).into()
            },
            SharedType::Prelim(v) => unsafe {
                let this: *const Vec<JsValue> = v;
                let static_iter: ManuallyDrop<std::slice::Iter<'static, JsValue>> =
                    ManuallyDrop::new((*this).iter());
                PrelimArrayIterator(static_iter).into()
            },
        })
=======
    pub fn values(&self, txn: &ImplicitTransaction) -> JsValue {
        match &*self.0.borrow() {
            SharedType::Integrated(v) => {
                if let Some(txn) = get_txn(txn) {
                    let values = v.iter(txn);
                    iter_to_array(values).into()
                } else {
                    let txn = v.transact();
                    let values = v.iter(&txn);
                    iter_to_array(values).into()
                }
            }
            SharedType::Prelim(v) => {
                let values = v.iter();
                iter_to_array(values).into()
            }
        }
>>>>>>> 263d72a7
    }

    /// Subscribes to all operations happening over this instance of `YArray`. All changes are
    /// batched and eventually triggered during transaction commit phase.
    /// Returns an `YObserver` which, when free'd, will unsubscribe current callback.
    #[wasm_bindgen(js_name = observe)]
    pub fn observe(&mut self, f: js_sys::Function) -> YArrayObserver {
        match &mut *self.0.borrow_mut() {
            SharedType::Integrated(v) => {
                let sub = v.observe(move |txn, e| {
                    let e = YArrayEvent::new(e, txn);
                    let arg: JsValue = e.into();
                    f.call1(&JsValue::UNDEFINED, &arg).unwrap();
                });
                YArrayObserver(sub)
            }
            SharedType::Prelim(_) => {
                panic!("YArray.observe is not supported on preliminary type.")
            }
        }
    }

    /// Subscribes to all operations happening over this Y shared type, as well as events in
    /// shared types stored within this one. All changes are batched and eventually triggered
    /// during transaction commit phase.
    /// Returns an `YEventObserver` which, when free'd, will unsubscribe current callback.
    #[wasm_bindgen(js_name = observeDeep)]
    pub fn observe_deep(&mut self, f: js_sys::Function) -> YEventObserver {
        match &mut *self.0.borrow_mut() {
            SharedType::Integrated(v) => v
                .observe_deep(move |txn, e| {
                    let arg = events_into_js(txn, e);
                    f.call1(&JsValue::UNDEFINED, &arg).unwrap();
                })
                .into(),
            SharedType::Prelim(_) => {
                panic!("YText.observeDeep is not supported on preliminary type.")
            }
        }
    }
}

fn iter_to_array<I, T>(iter: I) -> js_sys::Array
where
    I: Iterator<Item = T>,
    T: IntoJsValue,
{
    let array = js_sys::Array::new();
    for value in iter {
        let js_value = value.into_js();
        array.push(&js_value);
    }
    array
}

fn iter_to_map<'a, I, T>(iter: I) -> js_sys::Object
where
    I: Iterator<Item = (&'a str, T)>,
    T: IntoJsValue,
{
    let obj = js_sys::Object::new();
    for (key, value) in iter {
        let key = JsValue::from_str(key);
        let value = value.into_js();
        js_sys::Reflect::set(&obj, &key, &value).unwrap();
    }
    obj
}

trait IntoJsValue {
    fn into_js(self) -> JsValue;
}

impl<'a> IntoJsValue for &'a JsValue {
    fn into_js(self) -> JsValue {
        self.clone()
    }
}

impl IntoJsValue for JsValue {
    fn into_js(self) -> JsValue {
        self
    }
}

impl IntoJsValue for Value {
    fn into_js(self) -> JsValue {
        value_into_js(self)
    }
}

impl IntoJsValue for String {
    fn into_js(self) -> JsValue {
        JsValue::from_str(&self)
    }
}

impl IntoJsValue for Xml {
    fn into_js(self) -> JsValue {
        xml_into_js(self)
    }
}
impl<'a> IntoJsValue for (&'a str, Value) {
    fn into_js(self) -> JsValue {
        let tuple = js_sys::Array::new_with_length(2);
        tuple.set(0, JsValue::from(self.0));
        tuple.set(1, value_into_js(self.1));
        tuple.into()
    }
}

impl<'a> IntoJsValue for (&'a str, String) {
    fn into_js(self) -> JsValue {
        let tuple = js_sys::Array::new_with_length(2);
        tuple.set(0, JsValue::from_str(self.0));
        tuple.set(1, JsValue::from(&self.1));
        tuple.into()
    }
}

/// Collection used to store key-value entries in an unordered manner. Keys are always represented
/// as UTF-8 strings. Values can be any value type supported by Yrs: JSON-like primitives as well as
/// shared data types.
///
/// In terms of conflict resolution, [Map] uses logical last-write-wins principle, meaning the past
/// updates are automatically overridden and discarded by newer ones, while concurrent updates made
/// by different peers are resolved into a single value using document id seniority to establish
/// order.
#[wasm_bindgen]
pub struct YMap(RefCell<SharedType<MapRef, HashMap<String, JsValue>>>);

impl From<MapRef> for YMap {
    fn from(v: MapRef) -> Self {
        YMap(SharedType::new(v))
    }
}

#[wasm_bindgen]
impl YMap {
    /// Creates a new preliminary instance of a `YMap` shared data type, with its state
    /// initialized to provided parameter.
    ///
    /// Preliminary instances can be nested into other shared data types such as `YArray` and `YMap`.
    /// Once a preliminary instance has been inserted this way, it becomes integrated into ywasm
    /// document store and cannot be nested again: attempt to do so will result in an exception.
    #[wasm_bindgen(constructor)]
    pub fn new(init: Option<js_sys::Object>) -> Self {
        let map = if let Some(object) = init {
            let mut map = HashMap::new();
            let entries = js_sys::Object::entries(&object);
            for tuple in entries.iter() {
                let tuple = js_sys::Array::from(&tuple);
                let key = tuple.get(0).as_string().unwrap();
                let value = tuple.get(1);
                map.insert(key, value);
            }
            map
        } else {
            HashMap::new()
        };
        YMap(SharedType::prelim(map))
    }

    /// Returns true if this is a preliminary instance of `YMap`.
    ///
    /// Preliminary instances can be nested into other shared data types such as `YArray` and `YMap`.
    /// Once a preliminary instance has been inserted this way, it becomes integrated into ywasm
    /// document store and cannot be nested again: attempt to do so will result in an exception.
    #[wasm_bindgen(method, getter)]
    pub fn prelim(&self) -> bool {
        if let SharedType::Prelim(_) = &*self.0.borrow() {
            true
        } else {
            false
        }
    }

    /// Returns a number of entries stored within this instance of `YMap`.
    #[wasm_bindgen(method)]
    pub fn length(&self, txn: &ImplicitTransaction) -> u32 {
        match &*self.0.borrow() {
            SharedType::Integrated(v) => {
                if let Some(txn) = get_txn(txn) {
                    v.len(txn)
                } else {
                    v.len(&v.transact())
                }
            }
            SharedType::Prelim(v) => v.len() as u32,
        }
    }

    /// Converts contents of this `YMap` instance into a JSON representation.
    #[wasm_bindgen(js_name = toJson)]
    pub fn to_json(&self, txn: &ImplicitTransaction) -> JsValue {
        match &*self.0.borrow() {
            SharedType::Integrated(v) => {
                if let Some(txn) = get_txn(txn) {
                    any_into_js(&v.to_json(txn))
                } else {
                    let txn = v.transact();
                    any_into_js(&v.to_json(&txn))
                }
            }
            SharedType::Prelim(v) => {
                let map = js_sys::Object::new();
                for (k, v) in v.iter() {
                    js_sys::Reflect::set(&map, &k.into(), v).unwrap();
                }
                map.into()
            }
        }
    }

    /// Sets a given `key`-`value` entry within this instance of `YMap`. If another entry was
    /// already stored under given `key`, it will be overridden with new `value`.
    #[wasm_bindgen(js_name = set)]
    pub fn set(&self, key: &str, value: JsValue, txn: &ImplicitTransaction) {
        match &mut *self.0.borrow_mut() {
            SharedType::Integrated(v) => {
                if let Some(txn) = get_txn_mut(txn) {
                    v.insert(txn, key.to_string(), JsValueWrapper(value));
                } else {
                    let mut txn = v.transact_mut();
                    v.insert(&mut txn, key.to_string(), JsValueWrapper(value));
                }
            }
            SharedType::Prelim(v) => {
                v.insert(key.to_string(), value);
            }
        }
    }

    /// Removes an entry identified by a given `key` from this instance of `YMap`, if such exists.
    #[wasm_bindgen(js_name = delete)]
    pub fn delete(&mut self, key: &str, txn: &ImplicitTransaction) {
        match &mut *self.0.borrow_mut() {
            SharedType::Integrated(v) => {
                if let Some(txn) = get_txn_mut(txn) {
                    v.remove(txn, key);
                } else {
                    let mut txn = v.transact_mut();
                    v.remove(&mut txn, key);
                }
            }
            SharedType::Prelim(v) => {
                v.remove(key);
            }
        }
    }

    /// Returns value of an entry stored under given `key` within this instance of `YMap`,
    /// or `undefined` if no such entry existed.
    #[wasm_bindgen(js_name = get)]
    pub fn get(&self, key: &str, txn: &ImplicitTransaction) -> JsValue {
        match &*self.0.borrow() {
            SharedType::Integrated(v) => {
                let value = if let Some(txn) = get_txn(txn) {
                    v.get(txn, key)
                } else {
                    v.get(&v.transact(), key)
                };

                if let Some(value) = value {
                    value_into_js(value)
                } else {
                    JsValue::undefined()
                }
            }
            SharedType::Prelim(v) => {
                if let Some(value) = v.get(key) {
                    value.clone()
                } else {
                    JsValue::undefined()
                }
            }
        }
    }

    /// Returns an iterator that can be used to traverse over all entries stored within this
    /// instance of `YMap`. Order of entry is not specified.
    ///
    /// Example:
    ///
    /// ```javascript
    /// import YDoc from 'ywasm'
    ///
    /// /// document on machine A
    /// const doc = new YDoc()
    /// const map = doc.getMap('name')
    /// const txn = doc.beginTransaction()
    /// try {
    ///     map.set(txn, 'key1', 'value1')
    ///     map.set(txn, 'key2', true)
    ///
    ///     for (let [key, value] of map.entries(txn)) {
    ///         console.log(key, value)
    ///     }
    /// } finally {
    ///     txn.free()
    /// }
    /// ```
    #[wasm_bindgen(js_name = entries)]
<<<<<<< HEAD
    pub fn entries(&self, txn: &YTransaction) -> JsValue {
        to_iter(match &*self.0.borrow() {
            SharedType::Integrated(v) => unsafe {
                let this: *const MapRef = v;
                let txn: &'static YTransaction = std::mem::transmute(txn);
                let static_iter: ManuallyDrop<MapIter<'static, YTransaction>> =
                    ManuallyDrop::new((*this).iter(txn));
                YMapIterator(static_iter).into()
            },
            SharedType::Prelim(v) => unsafe {
                let this: *const HashMap<String, JsValue> = v;
                let static_iter: ManuallyDrop<
                    std::collections::hash_map::Iter<'static, String, JsValue>,
                > = ManuallyDrop::new((*this).iter());
                PrelimMapIterator(static_iter).into()
            },
        })
=======
    pub fn entries(&self, txn: &ImplicitTransaction) -> JsValue {
        match &*self.0.borrow() {
            SharedType::Integrated(v) => {
                if let Some(txn) = get_txn(txn) {
                    let entries = v.iter(txn);
                    iter_to_map(entries).into()
                } else {
                    let txn = v.transact();
                    let entries = v.iter(&txn);
                    iter_to_map(entries).into()
                }
            }
            SharedType::Prelim(v) => {
                let obj = js_sys::Object::new();
                for (key, value) in v.iter() {
                    let key = JsValue::from_str(key.as_str());
                    let value = value.into_js();
                    js_sys::Reflect::set(&obj, &key, &value).unwrap();
                }
                obj.into()
            }
        }
>>>>>>> 263d72a7
    }

    /// Subscribes to all operations happening over this instance of `YMap`. All changes are
    /// batched and eventually triggered during transaction commit phase.
    /// Returns an `YObserver` which, when free'd, will unsubscribe current callback.
    #[wasm_bindgen(js_name = observe)]
    pub fn observe(&mut self, f: js_sys::Function) -> YMapObserver {
        match &mut *self.0.borrow_mut() {
            SharedType::Integrated(v) => {
                let sub = v.observe(move |txn, e| {
                    let e = YMapEvent::new(e, txn);
                    let arg: JsValue = e.into();
                    f.call1(&JsValue::UNDEFINED, &arg).unwrap();
                });
                YMapObserver(sub)
            }
            SharedType::Prelim(_) => {
                panic!("YMap.observe is not supported on preliminary type.")
            }
        }
    }

    /// Subscribes to all operations happening over this Y shared type, as well as events in
    /// shared types stored within this one. All changes are batched and eventually triggered
    /// during transaction commit phase.
    /// Returns an `YEventObserver` which, when free'd, will unsubscribe current callback.
    #[wasm_bindgen(js_name = observeDeep)]
    pub fn observe_deep(&mut self, f: js_sys::Function) -> YEventObserver {
        match &mut *self.0.borrow_mut() {
            SharedType::Integrated(v) => v
                .observe_deep(move |txn, e| {
                    let arg = events_into_js(txn, e);
                    f.call1(&JsValue::UNDEFINED, &arg).unwrap();
                })
                .into(),
            SharedType::Prelim(_) => {
                panic!("YText.observeDeep is not supported on preliminary type.")
            }
        }
    }
}

/// XML element data type. It represents an XML node, which can contain key-value attributes
/// (interpreted as strings) as well as other nested XML elements or rich text (represented by
/// `YXmlText` type).
///
/// In terms of conflict resolution, `YXmlElement` uses following rules:
///
/// - Attribute updates use logical last-write-wins principle, meaning the past updates are
///   automatically overridden and discarded by newer ones, while concurrent updates made by
///   different peers are resolved into a single value using document id seniority to establish
///   an order.
/// - Child node insertion uses sequencing rules from other Yrs collections - elements are inserted
///   using interleave-resistant algorithm, where order of concurrent inserts at the same index
///   is established using peer's document id seniority.
#[wasm_bindgen]
pub struct YXmlElement(XmlElementRef);

#[wasm_bindgen]
impl YXmlElement {
    /// Returns a tag name of this XML node.
    #[wasm_bindgen(method, getter)]
    pub fn name(&self) -> String {
        self.0.tag().to_string()
    }

    /// Returns a number of child XML nodes stored within this `YXMlElement` instance.
    #[wasm_bindgen(js_name = length)]
    pub fn length(&self, txn: &ImplicitTransaction) -> u32 {
        if let Some(txn) = get_txn(txn) {
            self.0.len(txn)
        } else {
            let txn = self.0.transact();
            self.0.len(&txn)
        }
    }

    /// Inserts a new instance of `YXmlElement` as a child of this XML node and returns it.
    #[wasm_bindgen(js_name = insertXmlElement)]
    pub fn insert_xml_element(
        &self,
        index: u32,
        name: &str,
        txn: &ImplicitTransaction,
    ) -> YXmlElement {
        if let Some(txn) = get_txn_mut(txn) {
            YXmlElement(self.0.insert(txn, index, XmlElementPrelim::empty(name)))
        } else {
            let mut txn = self.0.transact_mut();
            YXmlElement(
                self.0
                    .insert(&mut txn, index, XmlElementPrelim::empty(name)),
            )
        }
    }

    /// Inserts a new instance of `YXmlText` as a child of this XML node and returns it.
    #[wasm_bindgen(js_name = insertXmlText)]
    pub fn insert_xml_text(&self, index: u32, txn: &ImplicitTransaction) -> YXmlText {
        if let Some(txn) = get_txn_mut(txn) {
            YXmlText(self.0.insert(txn, index, XmlTextPrelim("")))
        } else {
            let mut txn = self.0.transact_mut();
            YXmlText(self.0.insert(&mut txn, index, XmlTextPrelim("")))
        }
    }

    /// Removes a range of children XML nodes from this `YXmlElement` instance,
    /// starting at given `index`.
    #[wasm_bindgen(js_name = delete)]
    pub fn delete(&self, index: u32, length: u32, txn: &ImplicitTransaction) {
        if let Some(txn) = get_txn_mut(txn) {
            self.0.remove_range(txn, index, length)
        } else {
            let mut txn = self.0.transact_mut();
            self.0.remove_range(&mut txn, index, length)
        }
    }

    /// Appends a new instance of `YXmlElement` as the last child of this XML node and returns it.
    #[wasm_bindgen(js_name = pushXmlElement)]
    pub fn push_xml_element(&self, name: &str, txn: &ImplicitTransaction) -> YXmlElement {
        if let Some(txn) = get_txn_mut(txn) {
            YXmlElement(self.0.push_back(txn, XmlElementPrelim::empty(name)))
        } else {
            let mut txn = self.0.transact_mut();
            YXmlElement(self.0.push_back(&mut txn, XmlElementPrelim::empty(name)))
        }
    }

    /// Appends a new instance of `YXmlText` as the last child of this XML node and returns it.
    #[wasm_bindgen(js_name = pushXmlText)]
    pub fn push_xml_text(&self, txn: &ImplicitTransaction) -> YXmlText {
        if let Some(txn) = get_txn_mut(txn) {
            YXmlText(self.0.push_back(txn, XmlTextPrelim("")))
        } else {
            let mut txn = self.0.transact_mut();
            YXmlText(self.0.push_back(&mut txn, XmlTextPrelim("")))
        }
    }

    /// Returns a first child of this XML node.
    /// It can be either `YXmlElement`, `YXmlText` or `undefined` if current node has not children.
    #[wasm_bindgen(js_name = firstChild)]
    pub fn first_child(&self) -> JsValue {
        if let Some(xml) = self.0.first_child() {
            xml_into_js(xml)
        } else {
            JsValue::undefined()
        }
    }

    /// Returns a next XML sibling node of this XMl node.
    /// It can be either `YXmlElement`, `YXmlText` or `undefined` if current node is a last child of
    /// parent XML node.
    #[wasm_bindgen(js_name = nextSibling)]
    pub fn next_sibling(&self, txn: &ImplicitTransaction) -> JsValue {
        if let Some(txn) = get_txn_mut(txn) {
            let mut siblings = self.0.siblings(txn);
            siblings
                .next()
                .map(xml_into_js)
                .unwrap_or(JsValue::UNDEFINED)
        } else {
            let txn = self.0.transact_mut();
            let mut siblings = self.0.siblings(&txn);
            siblings
                .next()
                .map(xml_into_js)
                .unwrap_or(JsValue::UNDEFINED)
        }
    }

    /// Returns a previous XML sibling node of this XMl node.
    /// It can be either `YXmlElement`, `YXmlText` or `undefined` if current node is a first child
    /// of parent XML node.
    #[wasm_bindgen(js_name = prevSibling)]
    pub fn prev_sibling(&self, txn: &ImplicitTransaction) -> JsValue {
        if let Some(txn) = get_txn_mut(txn) {
            let mut siblings = self.0.siblings(txn);
            siblings
                .next_back()
                .map(xml_into_js)
                .unwrap_or(JsValue::UNDEFINED)
        } else {
            let txn = self.0.transact_mut();
            let mut siblings = self.0.siblings(&txn);
            siblings
                .next_back()
                .map(xml_into_js)
                .unwrap_or(JsValue::UNDEFINED)
        }
    }

    /// Returns a parent `YXmlElement` node or `undefined` if current node has no parent assigned.
    #[wasm_bindgen(js_name = parent)]
    pub fn parent(&self) -> JsValue {
        if let Some(xml) = self.0.parent() {
            xml_into_js(XmlNode::Element(xml))
        } else {
            JsValue::undefined()
        }
    }

    /// Returns a string representation of this XML node.
    #[wasm_bindgen(js_name = toString)]
    pub fn to_string(&self, txn: &ImplicitTransaction) -> String {
        if let Some(txn) = get_txn(txn) {
            self.0.to_string(txn)
        } else {
            self.0.to_string(&self.0.transact())
        }
    }

    /// Sets a `name` and `value` as new attribute for this XML node. If an attribute with the same
    /// `name` already existed on that node, its value with be overridden with a provided one.
    #[wasm_bindgen(js_name = setAttribute)]
    pub fn set_attribute(&self, name: &str, value: &str, txn: &ImplicitTransaction) {
        if let Some(txn) = get_txn_mut(txn) {
            self.0.insert_attribute(txn, name, value)
        } else {
            let mut txn = self.0.transact_mut();
            self.0.insert_attribute(&mut txn, name, value)
        }
    }

    /// Returns a value of an attribute given its `name`. If no attribute with such name existed,
    /// `null` will be returned.
    #[wasm_bindgen(js_name = getAttribute)]
    pub fn get_attribute(&self, name: &str, txn: &ImplicitTransaction) -> Option<String> {
        if let Some(txn) = get_txn(txn) {
            self.0.get_attribute(txn, name)
        } else {
            let txn = self.0.transact();
            self.0.get_attribute(&txn, name)
        }
    }

    /// Removes an attribute from this XML node, given its `name`.
    #[wasm_bindgen(js_name = removeAttribute)]
    pub fn remove_attribute(&self, name: &str, txn: &ImplicitTransaction) {
        if let Some(txn) = get_txn_mut(txn) {
            self.0.remove_attribute(txn, &name);
        } else {
            let mut txn = self.0.transact_mut();
            self.0.remove_attribute(&mut txn, &name);
        }
    }

    /// Returns an iterator that enables to traverse over all attributes of this XML node in
    /// unspecified order.
    #[wasm_bindgen(js_name = attributes)]
<<<<<<< HEAD
    pub fn attributes(&self, txn: &YTransaction) -> JsValue {
        to_iter(unsafe {
            let this: *const XmlElementRef = &self.0;
            let txn: &'static YTransaction = std::mem::transmute(txn);
            let static_iter: ManuallyDrop<Attributes<'static, YTransaction>> =
                ManuallyDrop::new((*this).attributes(txn));
            YXmlAttributes(static_iter).into()
        })
=======
    pub fn attributes(&self, txn: &ImplicitTransaction) -> JsValue {
        if let Some(txn) = get_txn(txn) {
            let attrs = self.0.attributes(txn);
            iter_to_map(attrs).into()
        } else {
            let txn = self.0.transact();
            let attrs = self.0.attributes(&txn);
            iter_to_map(attrs).into()
        }
>>>>>>> 263d72a7
    }

    /// Returns an iterator that enables a deep traversal of this XML node - starting from first
    /// child over this XML node successors using depth-first strategy.
    #[wasm_bindgen(js_name = treeWalker)]
<<<<<<< HEAD
    pub fn tree_walker(&self, txn: &YTransaction) -> JsValue {
        to_iter(unsafe {
            let this: *const XmlElementRef = &self.0;
            let txn: &'static YTransaction = std::mem::transmute(txn);
            let static_iter: ManuallyDrop<TreeWalker<'static, YTransaction>> =
                ManuallyDrop::new((*this).successors(txn));
            YXmlTreeWalker(static_iter).into()
        })
=======
    pub fn tree_walker(&self, txn: &ImplicitTransaction) -> JsValue {
        if let Some(txn) = get_txn(txn) {
            let tree_walker = self.0.successors(txn);
            iter_to_array(tree_walker).into()
        } else {
            let txn = self.0.transact();
            let tree_walker = self.0.successors(&txn);
            iter_to_array(tree_walker).into()
        }
>>>>>>> 263d72a7
    }

    /// Subscribes to all operations happening over this instance of `YXmlElement`. All changes are
    /// batched and eventually triggered during transaction commit phase.
    /// Returns an `YObserver` which, when free'd, will unsubscribe current callback.
    #[wasm_bindgen(js_name = observe)]
    pub fn observe(&mut self, f: js_sys::Function) -> YXmlObserver {
        let sub = self.0.observe(move |txn, e| {
            let e = YXmlEvent::new(e, txn);
            let arg: JsValue = e.into();
            f.call1(&JsValue::UNDEFINED, &arg).unwrap();
        });
        YXmlObserver(sub)
    }

    /// Subscribes to all operations happening over this Y shared type, as well as events in
    /// shared types stored within this one. All changes are batched and eventually triggered
    /// during transaction commit phase.
    /// Returns an `YEventObserver` which, when free'd, will unsubscribe current callback.
    #[wasm_bindgen(js_name = observeDeep)]
    pub fn observe_deep(&mut self, f: js_sys::Function) -> YEventObserver {
        let sub = self.0.observe_deep(move |txn, e| {
            let arg = events_into_js(txn, e);
            f.call1(&JsValue::UNDEFINED, &arg).unwrap();
        });
        YEventObserver(sub)
    }
}

/// Represents a list of `YXmlElement` and `YXmlText` types.
/// A `YXmlFragment` is similar to a `YXmlElement`, but it does not have a
/// nodeName and it does not have attributes. Though it can be bound to a DOM
/// element - in this case the attributes and the nodeName are not shared
#[wasm_bindgen]
pub struct YXmlFragment(XmlFragmentRef);

#[wasm_bindgen]
impl YXmlFragment {
    /// Returns a number of child XML nodes stored within this `YXMlElement` instance.
    #[wasm_bindgen(js_name = length)]
    pub fn length(&self, txn: &ImplicitTransaction) -> u32 {
        if let Some(txn) = get_txn(txn) {
            self.0.len(txn)
        } else {
            let txn = self.0.transact();
            self.0.len(&txn)
        }
    }

    /// Inserts a new instance of `YXmlElement` as a child of this XML node and returns it.
    #[wasm_bindgen(js_name = insertXmlElement)]
    pub fn insert_xml_element(
        &self,
        index: u32,
        name: &str,
        txn: &ImplicitTransaction,
    ) -> YXmlElement {
        if let Some(txn) = get_txn_mut(txn) {
            YXmlElement(self.0.insert(txn, index, XmlElementPrelim::empty(name)))
        } else {
            let mut txn = self.0.transact_mut();
            YXmlElement(
                self.0
                    .insert(&mut txn, index, XmlElementPrelim::empty(name)),
            )
        }
    }

    /// Inserts a new instance of `YXmlText` as a child of this XML node and returns it.
    #[wasm_bindgen(js_name = insertXmlText)]
    pub fn insert_xml_text(&self, index: u32, txn: &ImplicitTransaction) -> YXmlText {
        if let Some(txn) = get_txn_mut(txn) {
            YXmlText(self.0.insert(txn, index, XmlTextPrelim("")))
        } else {
            let mut txn = self.0.transact_mut();
            YXmlText(self.0.insert(&mut txn, index, XmlTextPrelim("")))
        }
    }

    /// Removes a range of children XML nodes from this `YXmlElement` instance,
    /// starting at given `index`.
    #[wasm_bindgen(js_name = delete)]
    pub fn delete(&self, index: u32, length: u32, txn: &ImplicitTransaction) {
        if let Some(txn) = get_txn_mut(txn) {
            self.0.remove_range(txn, index, length)
        } else {
            let mut txn = self.0.transact_mut();
            self.0.remove_range(&mut txn, index, length)
        }
    }

    /// Appends a new instance of `YXmlElement` as the last child of this XML node and returns it.
    #[wasm_bindgen(js_name = pushXmlElement)]
    pub fn push_xml_element(&self, name: &str, txn: &ImplicitTransaction) -> YXmlElement {
        if let Some(txn) = get_txn_mut(txn) {
            YXmlElement(self.0.push_back(txn, XmlElementPrelim::empty(name)))
        } else {
            let mut txn = self.0.transact_mut();
            YXmlElement(self.0.push_back(&mut txn, XmlElementPrelim::empty(name)))
        }
    }

    /// Appends a new instance of `YXmlText` as the last child of this XML node and returns it.
    #[wasm_bindgen(js_name = pushXmlText)]
    pub fn push_xml_text(&self, txn: &ImplicitTransaction) -> YXmlText {
        if let Some(txn) = get_txn_mut(txn) {
            YXmlText(self.0.push_back(txn, XmlTextPrelim("")))
        } else {
            let mut txn = self.0.transact_mut();
            YXmlText(self.0.push_back(&mut txn, XmlTextPrelim("")))
        }
    }

    /// Returns a first child of this XML node.
    /// It can be either `YXmlElement`, `YXmlText` or `undefined` if current node has not children.
    #[wasm_bindgen(js_name = firstChild)]
    pub fn first_child(&self) -> JsValue {
        if let Some(xml) = self.0.first_child() {
            xml_into_js(xml)
        } else {
            JsValue::undefined()
        }
    }

    /// Returns a string representation of this XML node.
    #[wasm_bindgen(js_name = toString)]
    pub fn to_string(&self, txn: &ImplicitTransaction) -> String {
        if let Some(txn) = get_txn(txn) {
            self.0.to_string(txn)
        } else {
            self.0.to_string(&self.0.transact())
        }
    }

    /// Returns an iterator that enables a deep traversal of this XML node - starting from first
    /// child over this XML node successors using depth-first strategy.
    #[wasm_bindgen(js_name = treeWalker)]
    pub fn tree_walker(&self, txn: &YTransaction) -> JsValue {
        to_iter(unsafe {
            let this: *const XmlFragmentRef = &self.0;
            let txn: &'static YTransaction = std::mem::transmute(txn);
            let static_iter: ManuallyDrop<TreeWalker<'static, YTransaction>> =
                ManuallyDrop::new((*this).successors(txn));
            YXmlTreeWalker(static_iter).into()
        })
    }

    /// Subscribes to all operations happening over this instance of `YXmlElement`. All changes are
    /// batched and eventually triggered during transaction commit phase.
    /// Returns an `YObserver` which, when free'd, will unsubscribe current callback.
    #[wasm_bindgen(js_name = observe)]
    pub fn observe(&mut self, f: js_sys::Function) -> YXmlObserver {
        let sub = self.0.observe(move |txn, e| {
            let e = YXmlEvent::new(e, txn);
            let arg: JsValue = e.into();
            f.call1(&JsValue::UNDEFINED, &arg).unwrap();
        });
        YXmlObserver(sub)
    }

    /// Subscribes to all operations happening over this Y shared type, as well as events in
    /// shared types stored within this one. All changes are batched and eventually triggered
    /// during transaction commit phase.
    /// Returns an `YEventObserver` which, when free'd, will unsubscribe current callback.
    #[wasm_bindgen(js_name = observeDeep)]
    pub fn observe_deep(&mut self, f: js_sys::Function) -> YEventObserver {
        let sub = self.0.observe_deep(move |txn, e| {
            let arg = events_into_js(txn, e);
            f.call1(&JsValue::UNDEFINED, &arg).unwrap();
        });
        YEventObserver(sub)
    }
}

/// A shared data type used for collaborative text editing, that can be used in a context of
/// `YXmlElement` nodee. It enables multiple users to add and remove chunks of text in efficient
/// manner. This type is internally represented as a mutable double-linked list of text chunks
/// - an optimization occurs during `YTransaction.commit`, which allows to squash multiple
/// consecutively inserted characters together as a single chunk of text even between transaction
/// boundaries in order to preserve more efficient memory model.
///
/// Just like `YXmlElement`, `YXmlText` can be marked with extra metadata in form of attributes.
///
/// `YXmlText` structure internally uses UTF-8 encoding and its length is described in a number of
/// bytes rather than individual characters (a single UTF-8 code point can consist of many bytes).
///
/// Like all Yrs shared data types, `YXmlText` is resistant to the problem of interleaving (situation
/// when characters inserted one after another may interleave with other peers concurrent inserts
/// after merging all updates together). In case of Yrs conflict resolution is solved by using
/// unique document id to determine correct and consistent ordering.
#[wasm_bindgen]
pub struct YXmlText(XmlTextRef);

#[wasm_bindgen]
impl YXmlText {
    /// Returns length of an underlying string stored in this `YXmlText` instance,
    /// understood as a number of UTF-8 encoded bytes.
    #[wasm_bindgen(method)]
    pub fn length(&self, txn: &ImplicitTransaction) -> u32 {
        if let Some(txn) = get_txn(txn) {
            self.0.len(txn)
        } else {
            let txn = self.0.transact();
            self.0.len(&txn)
        }
    }

    /// Inserts a given `chunk` of text into this `YXmlText` instance, starting at a given `index`.
    ///
    /// Optional object with defined `attributes` will be used to wrap provided text `chunk`
    /// with a formatting blocks.
    #[wasm_bindgen(js_name = insert)]
    pub fn insert(&self, index: i32, chunk: &str, attrs: JsValue, txn: &ImplicitTransaction) {
        if let Some(txn) = get_txn_mut(txn) {
            if let Some(attrs) = YText::parse_attrs(attrs) {
                self.0
                    .insert_with_attributes(txn, index as u32, chunk, attrs)
            } else {
                self.0.insert(txn, index as u32, chunk)
            }
        } else {
            let mut txn = self.0.transact_mut();
            if let Some(attrs) = YText::parse_attrs(attrs) {
                self.0
                    .insert_with_attributes(&mut txn, index as u32, chunk, attrs)
            } else {
                self.0.insert(&mut txn, index as u32, chunk)
            }
        }
    }

    /// Formats text within bounds specified by `index` and `len` with a given formatting
    /// attributes.
    #[wasm_bindgen(js_name = format)]
    pub fn format(&self, index: i32, len: i32, attrs: JsValue, txn: &ImplicitTransaction) {
        if let Some(attrs) = YText::parse_attrs(attrs) {
            if let Some(txn) = get_txn_mut(txn) {
                self.0.format(txn, index as u32, len as u32, attrs)
            } else {
                let mut txn = self.0.transact_mut();
                self.0.format(&mut txn, index as u32, len as u32, attrs)
            }
        } else {
            panic!("couldn't parse format attributes")
        }
    }

    /// Inserts a given `embed` object into this `YXmlText` instance, starting at a given `index`.
    ///
    /// Optional object with defined `attributes` will be used to wrap provided `embed`
    /// with a formatting blocks.`attributes` are only supported for a `YXmlText` instance which
    /// already has been integrated into document store.
    #[wasm_bindgen(js_name = insertEmbed)]
    pub fn insert_embed(
        &self,
        index: u32,
        embed: JsValue,
        attributes: JsValue,
        txn: &ImplicitTransaction,
    ) {
        let content = js_into_any(&embed).unwrap();
        if let Some(txn) = get_txn_mut(txn) {
            if let Some(attrs) = YText::parse_attrs(attributes) {
                self.0
                    .insert_embed_with_attributes(txn, index, content, attrs)
            } else {
                self.0.insert_embed(txn, index, content)
            }
        } else {
            let mut txn = self.0.transact_mut();
            if let Some(attrs) = YText::parse_attrs(attributes) {
                self.0
                    .insert_embed_with_attributes(&mut txn, index, content, attrs)
            } else {
                self.0.insert_embed(&mut txn, index, content)
            }
        }
    }

    /// Appends a given `chunk` of text at the end of `YXmlText` instance.
    ///
    /// Optional object with defined `attributes` will be used to wrap provided text `chunk`
    /// with a formatting blocks.
    #[wasm_bindgen(js_name = push)]
    pub fn push(&self, chunk: &str, attrs: JsValue, txn: &ImplicitTransaction) {
        let index = if let Some(txn) = get_txn(txn) {
            self.0.len(txn)
        } else {
            let txn = self.0.transact();
            self.0.len(&txn)
        };
        self.insert(index as i32, chunk, attrs, txn)
    }

    /// Deletes a specified range of of characters, starting at a given `index`.
    /// Both `index` and `length` are counted in terms of a number of UTF-8 character bytes.
    #[wasm_bindgen(js_name = delete)]
    pub fn delete(&self, index: u32, length: u32, txn: &ImplicitTransaction) {
        if let Some(txn) = get_txn_mut(txn) {
            self.0.remove_range(txn, index, length)
        } else {
            let mut txn = self.0.transact_mut();
            self.0.remove_range(&mut txn, index, length)
        }
    }

    /// Returns a next XML sibling node of this XMl node.
    /// It can be either `YXmlElement`, `YXmlText` or `undefined` if current node is a last child of
    /// parent XML node.
    #[wasm_bindgen(js_name = nextSibling)]
    pub fn next_sibling(&self, txn: &ImplicitTransaction) -> JsValue {
        if let Some(txn) = get_txn_mut(txn) {
            let mut siblings = self.0.siblings(txn);
            siblings
                .next()
                .map(xml_into_js)
                .unwrap_or(JsValue::UNDEFINED)
        } else {
            let txn = self.0.transact_mut();
            let mut siblings = self.0.siblings(&txn);
            siblings
                .next()
                .map(xml_into_js)
                .unwrap_or(JsValue::UNDEFINED)
        }
    }

    /// Returns a previous XML sibling node of this XMl node.
    /// It can be either `YXmlElement`, `YXmlText` or `undefined` if current node is a first child
    /// of parent XML node.
    #[wasm_bindgen(js_name = prevSibling)]
    pub fn prev_sibling(&self, txn: &ImplicitTransaction) -> JsValue {
        if let Some(txn) = get_txn_mut(txn) {
            let mut siblings = self.0.siblings(txn);
            siblings
                .next_back()
                .map(xml_into_js)
                .unwrap_or(JsValue::UNDEFINED)
        } else {
            let txn = self.0.transact_mut();
            let mut siblings = self.0.siblings(&txn);
            siblings
                .next_back()
                .map(xml_into_js)
                .unwrap_or(JsValue::UNDEFINED)
        }
    }

    /// Returns a parent `YXmlElement` node or `undefined` if current node has no parent assigned.
    #[wasm_bindgen(js_name = parent)]
    pub fn parent(&self) -> JsValue {
        if let Some(xml) = self.0.parent() {
            xml_into_js(XmlNode::Element(xml))
        } else {
            JsValue::undefined()
        }
    }

    /// Returns an underlying string stored in this `YXmlText` instance.
    #[wasm_bindgen(js_name = toString)]
    pub fn to_string(&self, txn: &ImplicitTransaction) -> String {
        if let Some(txn) = get_txn(txn) {
            self.0.to_string(txn)
        } else {
            let txn = self.0.transact();
            self.0.to_string(&txn)
        }
    }

    /// Sets a `name` and `value` as new attribute for this XML node. If an attribute with the same
    /// `name` already existed on that node, its value with be overridden with a provided one.
    #[wasm_bindgen(js_name = setAttribute)]
    pub fn set_attribute(&self, name: &str, value: &str, txn: &ImplicitTransaction) {
        if let Some(txn) = get_txn_mut(txn) {
            self.0.insert_attribute(txn, name, value);
        } else {
            let mut txn = self.0.transact_mut();
            self.0.insert_attribute(&mut txn, name, value);
        }
    }

    /// Returns a value of an attribute given its `name`. If no attribute with such name existed,
    /// `null` will be returned.
    #[wasm_bindgen(js_name = getAttribute)]
    pub fn get_attribute(&self, name: &str, txn: &ImplicitTransaction) -> Option<String> {
        if let Some(txn) = get_txn(txn) {
            self.0.get_attribute(txn, name)
        } else {
            let txn = self.0.transact();
            self.0.get_attribute(&txn, name)
        }
    }

    /// Removes an attribute from this XML node, given its `name`.
    #[wasm_bindgen(js_name = removeAttribute)]
    pub fn remove_attribute(&self, name: &str, txn: &ImplicitTransaction) {
        if let Some(txn) = get_txn_mut(txn) {
            self.0.remove_attribute(txn, &name);
        } else {
            let mut txn = self.0.transact_mut();
            self.0.remove_attribute(&mut txn, &name);
        }
    }

    /// Returns an iterator that enables to traverse over all attributes of this XML node in
    /// unspecified order.
    #[wasm_bindgen(js_name = attributes)]
<<<<<<< HEAD
    pub fn attributes(&self, txn: &YTransaction) -> YXmlAttributes {
        let this: *const XmlTextRef = &self.0;
        let txn: &'static YTransaction = unsafe { std::mem::transmute(txn) };
        let static_iter: ManuallyDrop<Attributes<'static, YTransaction>> =
            unsafe { ManuallyDrop::new((*this).attributes(txn)) };
        YXmlAttributes(static_iter)
=======
    pub fn attributes(&self, txn: &ImplicitTransaction) -> JsValue {
        if let Some(txn) = get_txn(txn) {
            let attrs = self.0.attributes(txn);
            iter_to_map(attrs).into()
        } else {
            let txn = self.0.transact();
            let attrs = self.0.attributes(&txn);
            iter_to_map(attrs).into()
        }
>>>>>>> 263d72a7
    }

    /// Subscribes to all operations happening over this instance of `YXmlText`. All changes are
    /// batched and eventually triggered during transaction commit phase.
    /// Returns an `YObserver` which, when free'd, will unsubscribe current callback.
    #[wasm_bindgen(js_name = observe)]
    pub fn observe(&mut self, f: js_sys::Function) -> YXmlTextObserver {
        let sub = self.0.observe(move |txn, e| {
            let e = YXmlTextEvent::new(e, txn);
            let arg: JsValue = e.into();
            f.call1(&JsValue::UNDEFINED, &arg).unwrap();
        });
        YXmlTextObserver(sub)
    }

    /// Subscribes to all operations happening over this Y shared type, as well as events in
    /// shared types stored within this one. All changes are batched and eventually triggered
    /// during transaction commit phase.
    /// Returns an `YEventObserver` which, when free'd, will unsubscribe current callback.
    #[wasm_bindgen(js_name = observeDeep)]
    pub fn observe_deep(&mut self, f: js_sys::Function) -> YEventObserver {
        let sub = self.0.observe_deep(move |txn, e| {
            let arg = events_into_js(txn, e);
            f.call1(&JsValue::UNDEFINED, &arg).unwrap();
        });
        YEventObserver(sub)
    }
}

#[repr(transparent)]
struct JsValueWrapper(JsValue);

impl Prelim for JsValueWrapper {
    fn into_content(self, _txn: &mut TransactionMut) -> (ItemContent, Option<Self>) {
        let content = if let Some(any) = js_into_any(&self.0) {
            ItemContent::Any(vec![any])
        } else if let Ok(shared) = Shared::try_from(&self.0) {
            if shared.is_prelim() {
                let branch = Branch::new(shared.type_ref(), None);
                ItemContent::Type(branch)
            } else {
                panic!("Cannot integrate this type")
            }
        } else {
            panic!("Cannot integrate this type")
        };

        let this = if let ItemContent::Type(_) = &content {
            Some(self)
        } else {
            None
        };

        (content, this)
    }

    fn integrate(self, txn: &mut TransactionMut, inner_ref: BranchPtr) {
        if let Ok(shared) = Shared::try_from(&self.0) {
            if shared.is_prelim() {
                match shared {
                    Shared::Text(v) => {
                        let text = TextRef::from(inner_ref);
                        if let SharedType::Prelim(v) =
                            v.0.replace(SharedType::Integrated(text.clone()))
                        {
                            text.push(txn, v.as_str());
                        }
                    }
                    Shared::Array(v) => {
                        let array = ArrayRef::from(inner_ref);
                        if let SharedType::Prelim(items) =
                            v.0.replace(SharedType::Integrated(array.clone()))
                        {
                            let len = array.len(txn);
                            insert_at(&array, txn, len, items);
                        }
                    }
                    Shared::Map(v) => {
                        let map = MapRef::from(inner_ref);
                        if let SharedType::Prelim(entries) =
                            v.0.replace(SharedType::Integrated(map.clone()))
                        {
                            for (k, v) in entries {
                                map.insert(txn, k, JsValueWrapper(v));
                            }
                        }
                    }
                    _ => panic!("Cannot integrate this type"),
                }
            }
        }
    }
}

fn insert_at(dst: &ArrayRef, txn: &mut TransactionMut, index: u32, src: Vec<JsValue>) {
    let mut j = index;
    let mut i = 0;
    while i < src.len() {
        let mut anys = Vec::default();
        while i < src.len() {
            let js = &src[i];
            if let Some(any) = js_into_any(js) {
                anys.push(any);
                i += 1;
            } else {
                break;
            }
        }

        if !anys.is_empty() {
            let len = anys.len() as u32;
            dst.insert_range(txn, j, anys);
            j += len;
        } else {
            let js = &src[i];
            let wrapper = JsValueWrapper(js.clone());
            dst.insert(txn, j, wrapper);
            i += 1;
            j += 1;
        }
    }
}

fn js_into_any(v: &JsValue) -> Option<Any> {
    if v.is_string() {
        Some(Any::String(v.as_string()?.into_boxed_str()))
    } else if v.is_bigint() {
        let i = js_sys::BigInt::from(v.clone()).as_f64()?;
        Some(Any::BigInt(i as i64))
    } else if v.is_null() {
        Some(Any::Null)
    } else if v.is_undefined() {
        Some(Any::Undefined)
    } else if let Some(f) = v.as_f64() {
        Some(Any::Number(f))
    } else if let Some(b) = v.as_bool() {
        Some(Any::Bool(b))
    } else if js_sys::Array::is_array(v) {
        let array = js_sys::Array::from(v);
        let mut result = Vec::with_capacity(array.length() as usize);
        for value in array.iter() {
            result.push(js_into_any(&value)?);
        }
        Some(Any::Array(result.into_boxed_slice()))
    } else if v.is_object() {
        if let Ok(_) = Shared::try_from(v) {
            None
        } else {
            let mut map = HashMap::new();
            let object = js_sys::Object::from(v.clone());
            let entries = js_sys::Object::entries(&object);
            for tuple in entries.iter() {
                let tuple = js_sys::Array::from(&tuple);
                let key: String = tuple.get(0).as_string()?;
                let value = js_into_any(&tuple.get(1))?;
                map.insert(key, value);
            }
            Some(Any::Map(Box::new(map)))
        }
    } else {
        None
    }
}

fn any_into_js(v: &Any) -> JsValue {
    match v {
        Any::Null => JsValue::NULL,
        Any::Undefined => JsValue::UNDEFINED,
        Any::Bool(v) => JsValue::from_bool(*v),
        Any::Number(v) => JsValue::from(*v),
        Any::BigInt(v) => JsValue::from(*v),
        Any::String(v) => JsValue::from(v.as_ref()),
        Any::Buffer(v) => {
            let v = Uint8Array::from(v.as_ref());
            v.into()
        }
        Any::Array(v) => {
            let a = js_sys::Array::new();
            for value in v.as_ref() {
                a.push(&any_into_js(value));
            }
            a.into()
        }
        Any::Map(v) => {
            let m = js_sys::Object::new();
            for (k, v) in v.as_ref() {
                let key = JsValue::from(k);
                let value = any_into_js(v);
                js_sys::Reflect::set(&m, &key, &value).unwrap();
            }
            m.into()
        }
    }
}

fn value_into_js(v: Value) -> JsValue {
    match v {
        Value::Any(v) => any_into_js(&v),
        Value::YText(v) => YText::from(v).into(),
        Value::YArray(v) => YArray::from(v).into(),
        Value::YMap(v) => YMap::from(v).into(),
        Value::YXmlElement(v) => YXmlElement(v).into(),
        Value::YXmlText(v) => YXmlText(v).into(),
        Value::YXmlFragment(v) => YXmlFragment(v).into(),
    }
}

fn xml_into_js(v: XmlNode) -> JsValue {
    match v {
        XmlNode::Element(v) => YXmlElement(v).into(),
        XmlNode::Text(v) => YXmlText(v).into(),
        XmlNode::Fragment(v) => YXmlFragment(v).into(),
    }
}

fn events_into_js(txn: &TransactionMut, e: &Events) -> JsValue {
    let mut array = js_sys::Array::new();
    let mapped = e.iter().map(|e| {
        let js: JsValue = match e {
            Event::Text(e) => YTextEvent::new(e, txn).into(),
            Event::Array(e) => YArrayEvent::new(e, txn).into(),
            Event::Map(e) => YMapEvent::new(e, txn).into(),
            Event::XmlElement(e) => YXmlEvent::new(e, txn).into(),
            Event::XmlText(e) => YXmlTextEvent::new(e, txn).into(),
        };
        js
    });
    array.extend(mapped);
    array.into()
}

enum Shared<'a> {
    Text(Ref<'a, YText>),
    Array(Ref<'a, YArray>),
    Map(Ref<'a, YMap>),
    XmlElement(Ref<'a, YXmlElement>),
    XmlText(Ref<'a, YXmlText>),
}

fn as_ref<'a, T>(js: u32) -> Ref<'a, T> {
    unsafe {
        let js = js as *mut wasm_bindgen::__rt::WasmRefCell<T>;
        (*js).borrow()
    }
}

impl<'a> TryFrom<&'a JsValue> for Shared<'a> {
    type Error = JsValue;

    fn try_from(js: &'a JsValue) -> Result<Self, Self::Error> {
        use js_sys::{Object, Reflect};
        let ctor_name = Object::get_prototype_of(js).constructor().name();
        let ptr = Reflect::get(js, &JsValue::from_str("ptr"))?;
        let ptr_u32: u32 = ptr.as_f64().ok_or(JsValue::NULL)? as u32;
        if ctor_name == "YText" {
            Ok(Shared::Text(as_ref(ptr_u32)))
        } else if ctor_name == "YArray" {
            Ok(Shared::Array(as_ref(ptr_u32)))
        } else if ctor_name == "YMap" {
            Ok(Shared::Map(as_ref(ptr_u32)))
        } else if ctor_name == "YXmlElement" {
            Ok(Shared::XmlElement(as_ref(ptr_u32)))
        } else if ctor_name == "YXmlText" {
            Ok(Shared::XmlText(as_ref(ptr_u32)))
        } else {
            Err(JsValue::NULL)
        }
    }
}

impl<'a> Shared<'a> {
    fn is_prelim(&self) -> bool {
        match self {
            Shared::Text(v) => v.prelim(),
            Shared::Array(v) => v.prelim(),
            Shared::Map(v) => v.prelim(),
            Shared::XmlElement(_) | Shared::XmlText(_) => false,
        }
    }

    fn type_ref(&self) -> TypeRefs {
        match self {
            Shared::Text(_) => TYPE_REFS_TEXT,
            Shared::Array(_) => TYPE_REFS_ARRAY,
            Shared::Map(_) => TYPE_REFS_MAP,
            Shared::XmlElement(_) => TYPE_REFS_XML_ELEMENT,
            Shared::XmlText(_) => TYPE_REFS_XML_TEXT,
        }
    }
}<|MERGE_RESOLUTION|>--- conflicted
+++ resolved
@@ -10,17 +10,10 @@
 use wasm_bindgen::prelude::wasm_bindgen;
 use wasm_bindgen::JsValue;
 use yrs::block::{ClientID, ItemContent, Prelim};
-<<<<<<< HEAD
-use yrs::types::array::{ArrayEvent, ArrayIter};
-use yrs::types::map::{MapEvent, MapIter};
+use yrs::types::array::ArrayEvent;
+use yrs::types::map::MapEvent;
 use yrs::types::text::{ChangeKind, Diff, TextEvent, YChange};
-use yrs::types::xml::{Attributes, TreeWalker, XmlEvent, XmlTextEvent};
-=======
-use yrs::types::array::{ArrayEvent, ArraySubscription};
-use yrs::types::map::{MapEvent, MapSubscription};
-use yrs::types::text::{ChangeKind, Diff, TextEvent, TextSubscription, YChange};
-use yrs::types::xml::{XmlEvent, XmlSubscription, XmlTextEvent, XmlTextSubscription};
->>>>>>> 263d72a7
+use yrs::types::xml::{XmlEvent, XmlTextEvent};
 use yrs::types::{
     Attrs, Branch, BranchPtr, Change, DeepEventsSubscription, DeepObservable, Delta, EntryChange,
     Event, Events, Path, PathSegment, ToJson, TypeRefs, Value, TYPE_REFS_ARRAY, TYPE_REFS_MAP,
@@ -2145,24 +2138,6 @@
     /// }
     /// ```
     #[wasm_bindgen(js_name = values)]
-<<<<<<< HEAD
-    pub fn values(&self, txn: &YTransaction) -> JsValue {
-        to_iter(match &*self.0.borrow() {
-            SharedType::Integrated(v) => unsafe {
-                let this: *const ArrayRef = v;
-                let txn: &'static YTransaction = std::mem::transmute(txn);
-                let static_iter: ManuallyDrop<ArrayIter<'static, YTransaction>> =
-                    ManuallyDrop::new((*this).iter(&txn));
-                YArrayIterator(static_iter).into()
-            },
-            SharedType::Prelim(v) => unsafe {
-                let this: *const Vec<JsValue> = v;
-                let static_iter: ManuallyDrop<std::slice::Iter<'static, JsValue>> =
-                    ManuallyDrop::new((*this).iter());
-                PrelimArrayIterator(static_iter).into()
-            },
-        })
-=======
     pub fn values(&self, txn: &ImplicitTransaction) -> JsValue {
         match &*self.0.borrow() {
             SharedType::Integrated(v) => {
@@ -2180,7 +2155,6 @@
                 iter_to_array(values).into()
             }
         }
->>>>>>> 263d72a7
     }
 
     /// Subscribes to all operations happening over this instance of `YArray`. All changes are
@@ -2278,7 +2252,7 @@
     }
 }
 
-impl IntoJsValue for Xml {
+impl IntoJsValue for XmlNode {
     fn into_js(self) -> JsValue {
         xml_into_js(self)
     }
@@ -2484,25 +2458,6 @@
     /// }
     /// ```
     #[wasm_bindgen(js_name = entries)]
-<<<<<<< HEAD
-    pub fn entries(&self, txn: &YTransaction) -> JsValue {
-        to_iter(match &*self.0.borrow() {
-            SharedType::Integrated(v) => unsafe {
-                let this: *const MapRef = v;
-                let txn: &'static YTransaction = std::mem::transmute(txn);
-                let static_iter: ManuallyDrop<MapIter<'static, YTransaction>> =
-                    ManuallyDrop::new((*this).iter(txn));
-                YMapIterator(static_iter).into()
-            },
-            SharedType::Prelim(v) => unsafe {
-                let this: *const HashMap<String, JsValue> = v;
-                let static_iter: ManuallyDrop<
-                    std::collections::hash_map::Iter<'static, String, JsValue>,
-                > = ManuallyDrop::new((*this).iter());
-                PrelimMapIterator(static_iter).into()
-            },
-        })
-=======
     pub fn entries(&self, txn: &ImplicitTransaction) -> JsValue {
         match &*self.0.borrow() {
             SharedType::Integrated(v) => {
@@ -2525,7 +2480,6 @@
                 obj.into()
             }
         }
->>>>>>> 263d72a7
     }
 
     /// Subscribes to all operations happening over this instance of `YMap`. All changes are
@@ -2778,16 +2732,6 @@
     /// Returns an iterator that enables to traverse over all attributes of this XML node in
     /// unspecified order.
     #[wasm_bindgen(js_name = attributes)]
-<<<<<<< HEAD
-    pub fn attributes(&self, txn: &YTransaction) -> JsValue {
-        to_iter(unsafe {
-            let this: *const XmlElementRef = &self.0;
-            let txn: &'static YTransaction = std::mem::transmute(txn);
-            let static_iter: ManuallyDrop<Attributes<'static, YTransaction>> =
-                ManuallyDrop::new((*this).attributes(txn));
-            YXmlAttributes(static_iter).into()
-        })
-=======
     pub fn attributes(&self, txn: &ImplicitTransaction) -> JsValue {
         if let Some(txn) = get_txn(txn) {
             let attrs = self.0.attributes(txn);
@@ -2797,22 +2741,11 @@
             let attrs = self.0.attributes(&txn);
             iter_to_map(attrs).into()
         }
->>>>>>> 263d72a7
     }
 
     /// Returns an iterator that enables a deep traversal of this XML node - starting from first
     /// child over this XML node successors using depth-first strategy.
     #[wasm_bindgen(js_name = treeWalker)]
-<<<<<<< HEAD
-    pub fn tree_walker(&self, txn: &YTransaction) -> JsValue {
-        to_iter(unsafe {
-            let this: *const XmlElementRef = &self.0;
-            let txn: &'static YTransaction = std::mem::transmute(txn);
-            let static_iter: ManuallyDrop<TreeWalker<'static, YTransaction>> =
-                ManuallyDrop::new((*this).successors(txn));
-            YXmlTreeWalker(static_iter).into()
-        })
-=======
     pub fn tree_walker(&self, txn: &ImplicitTransaction) -> JsValue {
         if let Some(txn) = get_txn(txn) {
             let tree_walker = self.0.successors(txn);
@@ -2822,7 +2755,6 @@
             let tree_walker = self.0.successors(&txn);
             iter_to_array(tree_walker).into()
         }
->>>>>>> 263d72a7
     }
 
     /// Subscribes to all operations happening over this instance of `YXmlElement`. All changes are
@@ -2960,14 +2892,15 @@
     /// Returns an iterator that enables a deep traversal of this XML node - starting from first
     /// child over this XML node successors using depth-first strategy.
     #[wasm_bindgen(js_name = treeWalker)]
-    pub fn tree_walker(&self, txn: &YTransaction) -> JsValue {
-        to_iter(unsafe {
-            let this: *const XmlFragmentRef = &self.0;
-            let txn: &'static YTransaction = std::mem::transmute(txn);
-            let static_iter: ManuallyDrop<TreeWalker<'static, YTransaction>> =
-                ManuallyDrop::new((*this).successors(txn));
-            YXmlTreeWalker(static_iter).into()
-        })
+    pub fn tree_walker(&self, txn: &ImplicitTransaction) -> JsValue {
+        if let Some(txn) = get_txn(txn) {
+            let tree_walker = self.0.successors(txn);
+            iter_to_array(tree_walker).into()
+        } else {
+            let txn = self.0.transact();
+            let tree_walker = self.0.successors(&txn);
+            iter_to_array(tree_walker).into()
+        }
     }
 
     /// Subscribes to all operations happening over this instance of `YXmlElement`. All changes are
@@ -3230,14 +3163,6 @@
     /// Returns an iterator that enables to traverse over all attributes of this XML node in
     /// unspecified order.
     #[wasm_bindgen(js_name = attributes)]
-<<<<<<< HEAD
-    pub fn attributes(&self, txn: &YTransaction) -> YXmlAttributes {
-        let this: *const XmlTextRef = &self.0;
-        let txn: &'static YTransaction = unsafe { std::mem::transmute(txn) };
-        let static_iter: ManuallyDrop<Attributes<'static, YTransaction>> =
-            unsafe { ManuallyDrop::new((*this).attributes(txn)) };
-        YXmlAttributes(static_iter)
-=======
     pub fn attributes(&self, txn: &ImplicitTransaction) -> JsValue {
         if let Some(txn) = get_txn(txn) {
             let attrs = self.0.attributes(txn);
@@ -3247,7 +3172,6 @@
             let attrs = self.0.attributes(&txn);
             iter_to_map(attrs).into()
         }
->>>>>>> 263d72a7
     }
 
     /// Subscribes to all operations happening over this instance of `YXmlText`. All changes are
