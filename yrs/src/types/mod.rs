pub mod array;
pub mod map;
pub mod text;
pub mod xml;

use crate::*;
<<<<<<< HEAD
pub use map::MapRef;
pub use text::TextRef;
=======
pub use map::Map;
use std::borrow::Borrow;
pub use text::Text;
>>>>>>> 263d72a7

use crate::block::{Block, BlockPtr, Item, ItemContent, ItemPosition, Prelim};
use crate::store::StoreRef;
use crate::transaction::TransactionMut;
use crate::types::array::{ArrayEvent, ArrayRef};
use crate::types::map::MapEvent;
use crate::types::text::TextEvent;
use crate::types::xml::{XmlElementRef, XmlEvent, XmlTextEvent, XmlTextRef};
use lib0::any::Any;
use std::collections::{HashMap, HashSet, VecDeque};
use std::fmt::Formatter;
use std::marker::PhantomData;
use std::ops::{Deref, DerefMut};
use std::ptr::NonNull;
use std::rc::Rc;
use std::sync::Arc;

pub type TypeRefs = u8;

/// Type ref identifier for an [Array] type.
pub const TYPE_REFS_ARRAY: TypeRefs = 0;

/// Type ref identifier for a [Map] type.
pub const TYPE_REFS_MAP: TypeRefs = 1;

/// Type ref identifier for a [Text] type.
pub const TYPE_REFS_TEXT: TypeRefs = 2;

/// Type ref identifier for a [XmlElement] type.
pub const TYPE_REFS_XML_ELEMENT: TypeRefs = 3;

/// Type ref identifier for a [XmlFragment] type. Used for compatibility.
pub const TYPE_REFS_XML_FRAGMENT: TypeRefs = 4;

/// Type ref identifier for a [XmlHook] type. Used for compatibility.
pub const TYPE_REFS_XML_HOOK: TypeRefs = 5;

/// Type ref identifier for a [XmlText] type.
pub const TYPE_REFS_XML_TEXT: TypeRefs = 6;

/// Placeholder type ref identifier for non-specialized AbstractType. Used only for root-level types
/// which have been integrated from remote peers before they were defined locally.
pub const TYPE_REFS_UNDEFINED: TypeRefs = 15;

pub trait Observable: AsMut<Branch> {
    type Event;

    fn try_observer(&self) -> Option<&EventHandler<Self::Event>>;
    fn try_observer_mut(&mut self) -> Option<&mut EventHandler<Self::Event>>;

    /// Subscribes a given callback to be triggered whenever current y-type is changed.
    /// A callback is triggered whenever a transaction gets committed. This function does not
    /// trigger if changes have been observed by nested shared collections.
    ///
    /// All array-like event changes can be tracked by using [Event::delta] method.
    /// All map-like event changes can be tracked by using [Event::keys] method.
    /// All text-like event changes can be tracked by using [TextEvent::delta] method.
    ///
    /// Returns a [Subscription] which, when dropped, will unsubscribe current callback.
    fn observe<F>(&mut self, f: F) -> Subscription<Arc<dyn Fn(&TransactionMut, &Self::Event) -> ()>>
    where
        F: Fn(&TransactionMut, &Self::Event) -> () + 'static,
    {
        if let Some(eh) = self.try_observer_mut() {
            eh.subscribe(Arc::new(f))
        } else {
            panic!("Observed collection is of different type") //TODO: this should be Result::Err
        }
    }

    /// Unsubscribes a previously subscribed event callback identified by given `subscription_id`.
    fn unobserve(&self, subscription_id: SubscriptionId) {
        if let Some(eh) = self.try_observer() {
            eh.unsubscribe(subscription_id);
        }
    }
}

/// A wrapper around [Branch] cell, supplied with a bunch of convenience methods to operate on both
/// map-like and array-like contents of a [Branch].
#[repr(transparent)]
#[derive(Clone, Copy, Hash)]
pub struct BranchPtr(NonNull<Branch>);

impl BranchPtr {
    pub(crate) fn trigger(
        &self,
        txn: &TransactionMut,
        subs: HashSet<Option<Rc<str>>>,
    ) -> Option<Event> {
        if let Some(observers) = self.observers.as_ref() {
            Some(observers.publish(*self, txn, subs))
        } else {
            match self.type_ref() {
                TYPE_REFS_TEXT => Some(Event::Text(TextEvent::new(*self))),
                TYPE_REFS_MAP => Some(Event::Map(MapEvent::new(*self, subs))),
                TYPE_REFS_ARRAY => Some(Event::Array(ArrayEvent::new(*self))),
                TYPE_REFS_XML_TEXT => Some(Event::XmlText(XmlTextEvent::new(*self, subs))),
                TYPE_REFS_XML_ELEMENT => Some(Event::XmlElement(XmlEvent::new(*self, subs))),
                _ => None,
            }
        }
    }

    pub(crate) fn trigger_deep(&self, txn: &TransactionMut, e: &Events) {
        if let Some(o) = self.deep_observers.as_ref() {
            for fun in o.callbacks() {
                fun(txn, e);
            }
        }
    }
}

impl Into<TypePtr> for BranchPtr {
    fn into(self) -> TypePtr {
        TypePtr::Branch(self)
    }
}

impl Deref for BranchPtr {
    type Target = Branch;

    fn deref(&self) -> &Self::Target {
        unsafe { self.0.as_ref() }
    }
}

impl DerefMut for BranchPtr {
    fn deref_mut(&mut self) -> &mut Self::Target {
        unsafe { self.0.as_mut() }
    }
}

impl<'a> From<&'a mut Box<Branch>> for BranchPtr {
    fn from(branch: &'a mut Box<Branch>) -> Self {
        let ptr = NonNull::from(branch.as_mut());
        BranchPtr(ptr)
    }
}

impl<'a> From<&'a Box<Branch>> for BranchPtr {
    fn from(branch: &'a Box<Branch>) -> Self {
        let b: &Branch = &*branch;

        let ptr = unsafe { NonNull::new_unchecked(b as *const Branch as *mut Branch) };
        BranchPtr(ptr)
    }
}

impl<'a> From<&'a Branch> for BranchPtr {
    fn from(branch: &'a Branch) -> Self {
        let ptr = unsafe { NonNull::new_unchecked(branch as *const Branch as *mut Branch) };
        BranchPtr(ptr)
    }
}

impl Into<Value> for BranchPtr {
    /// Converts current branch data into a [Value]. It uses a type ref information to resolve,
    /// which value variant is a correct one for this branch. Since branch represent only complex
    /// types [Value::Any] will never be returned from this method.
    fn into(self) -> Value {
        match self.type_ref() {
            TYPE_REFS_ARRAY => Value::YArray(ArrayRef::from(self)),
            TYPE_REFS_MAP => Value::YMap(MapRef::from(self)),
            TYPE_REFS_TEXT => Value::YText(TextRef::from(self)),
            TYPE_REFS_XML_ELEMENT => Value::YXmlElement(XmlElementRef::from(self)),
            TYPE_REFS_XML_FRAGMENT => Value::YXmlElement(XmlElementRef::from(self)),
            TYPE_REFS_XML_TEXT => Value::YXmlText(XmlTextRef::from(self)),
            //TYPE_REFS_XML_HOOK => Value::YXmlElement(XmlElement::from(self)),
            other => panic!("Cannot convert to value - unsupported type ref: {}", other),
        }
    }
}

impl Eq for BranchPtr {}

#[cfg(not(test))]
impl PartialEq for BranchPtr {
    fn eq(&self, other: &Self) -> bool {
        NonNull::eq(&self.0, &other.0)
    }
}

#[cfg(test)]
impl PartialEq for BranchPtr {
    fn eq(&self, other: &Self) -> bool {
        if NonNull::eq(&self.0, &other.0) {
            true
        } else {
            let a: &Branch = self.deref();
            let b: &Branch = other.deref();
            a.eq(b)
        }
    }
}

impl std::fmt::Debug for BranchPtr {
    fn fmt(&self, f: &mut std::fmt::Formatter<'_>) -> std::fmt::Result {
        let branch: &Branch = &self;
        write!(f, "{}", branch)
    }
}

/// Branch describes a content of a complex Yrs data structures, such as arrays or maps.
pub struct Branch {
    /// A pointer to a first block of a indexed sequence component of this branch node. If `None`,
    /// it means that sequence is empty or a branch doesn't act as an indexed sequence. Indexed
    /// sequences include:
    ///
    /// - [Array]: all elements are stored as a double linked list, while the head of the list is
    ///   kept in this field.
    /// - [XmlElement]: this field acts as a head to a first child element stored within current XML
    ///   node.
    /// - [Text] and [XmlText]: this field point to a first chunk of text appended to collaborative
    ///   text data structure.
    pub(crate) start: Option<BlockPtr>,

    /// A map component of this branch node, used by some of the specialized complex types
    /// including:
    ///
    /// - [Map]: all of the map elements are based on this field. The value of each entry points
    ///   to the last modified value.
    /// - [XmlElement]: this field stores attributes assigned to a given XML node.
    pub(crate) map: HashMap<Rc<str>, BlockPtr>,

    /// Unique identifier of a current branch node. It can be contain either a named string - which
    /// means, this branch is a root-level complex data structure - or a block identifier. In latter
    /// case it means, that this branch is a complex type (eg. Map or Array) nested inside of
    /// another complex type.
    pub(crate) item: Option<BlockPtr>,

    pub(crate) store: Option<StoreRef>,

    /// A tag name identifier, used only by [XmlElement].
    pub name: Option<Rc<str>>,

    /// A length of an indexed sequence component of a current branch node. Map component elements
    /// are computed on demand.
    pub block_len: u32,

    pub content_len: u32,

    /// An identifier of an underlying complex data type (eg. is it an Array or a Map).
    type_ref: TypeRefs,

    pub(crate) observers: Option<Observers>,

    pub(crate) deep_observers: Option<Observer<Arc<dyn Fn(&TransactionMut, &Events)>>>,
}

impl std::fmt::Debug for Branch {
    fn fmt(&self, f: &mut std::fmt::Formatter<'_>) -> std::fmt::Result {
        std::fmt::Display::fmt(self, f)
    }
}

impl Eq for Branch {}

impl PartialEq for Branch {
    fn eq(&self, other: &Self) -> bool {
        self.item == other.item
            && self.start == other.start
            && self.map == other.map
            && self.name == other.name
            && self.block_len == other.block_len
            && self.type_ref == other.type_ref
    }
}

impl Branch {
    pub fn new(type_ref: TypeRefs, name: Option<Rc<str>>) -> Box<Self> {
        Box::new(Self {
            start: None,
            map: HashMap::default(),
            block_len: 0,
            content_len: 0,
            item: None,
            store: None,
            name,
            type_ref,
            observers: None,
            deep_observers: None,
        })
    }

    /// Returns an identifier of an underlying complex data type (eg. is it an Array or a Map).
    pub fn type_ref(&self) -> TypeRefs {
        self.type_ref & 0b1111
    }

    pub(crate) fn repair_type_ref(&mut self, type_ref: TypeRefs) {
        if self.type_ref() == TYPE_REFS_UNDEFINED {
            // cleanup the TYPE_REFS_UNDEFINED bytes and set a new type ref
            self.type_ref = (type_ref & (!TYPE_REFS_UNDEFINED)) | type_ref;
        }
    }

    /// Returns a length of an indexed sequence component of a current branch node.
    /// Map component elements are computed on demand.
    pub fn len(&self) -> u32 {
        self.block_len
    }

    pub fn content_len(&self) -> u32 {
        self.content_len
    }

    /// Get iterator over (String, Block) entries of a map component of a current root type.
    /// Deleted blocks are skipped by this iterator.
    pub(crate) fn entries<'a, T: ReadTxn + 'a>(&'a self, txn: &'a T) -> Entries<'a, &'a T, T> {
        Entries::from_ref(&self.map, txn)
    }

    /// Get iterator over Block entries of an array component of a current root type.
    /// Deleted blocks are skipped by this iterator.
    pub(crate) fn iter<'a, T: ReadTxn + 'a>(&'a self, txn: &'a T) -> Iter<'a, T> {
        Iter::new(self.start.as_ref(), txn)
    }

    /// Returns a materialized value of non-deleted entry under a given `key` of a map component
    /// of a current root type.
    pub(crate) fn get<T: ReadTxn>(&self, txn: &T, key: &str) -> Option<Value> {
        let block = self.map.get(key)?;
        match block.deref() {
            Block::Item(item) if !item.is_deleted() => item.content.get_last(),
            _ => None,
        }
    }

    /// Given an `index` parameter, returns an item content reference which contains that index
    /// together with an offset inside of this content, which points precisely to an `index`
    /// location within wrapping item content.
    /// If `index` was outside of the array component boundary of current branch node, `None` will
    /// be returned.
    pub(crate) fn get_at(&self, mut index: u32) -> Option<(&ItemContent, usize)> {
        let mut ptr = self.start.as_ref();
        while let Some(Block::Item(item)) = ptr.map(BlockPtr::deref) {
            let len = item.len();
            if !item.is_deleted() && item.is_countable() {
                if index < len {
                    return Some((&item.content, index as usize));
                }

                index -= len;
            }
            ptr = item.right.as_ref();
        }

        None
    }

    /// Removes an entry under given `key` of a map component of a current root type, returning
    /// a materialized representation of value stored underneath if entry existed prior deletion.
    pub(crate) fn remove(&self, txn: &mut TransactionMut, key: &str) -> Option<Value> {
        let ptr = *self.map.get(key)?;
        let prev = match ptr.deref() {
            Block::Item(item) if !item.is_deleted() => item.content.get_last(),
            _ => None,
        };
        txn.delete(ptr);
        prev
    }

    /// Returns a first non-deleted item from an array component of a current root type.
    pub(crate) fn first(&self) -> Option<&Item> {
        let mut ptr = self.start.as_ref();
        while let Some(Block::Item(item)) = ptr.map(BlockPtr::deref) {
            if item.is_deleted() {
                ptr = item.right.as_ref();
            } else {
                return Some(item);
            }
        }

        None
    }

    /// Given an `index` and start block `ptr`, returns a pair of block pointers.
    ///
    /// If `index` happens to point inside of an existing block content, such block will be split at
    /// position of an `index`. In such case left tuple value contains end of a block pointer on
    /// a left side of an `index` and a pointer to a block directly on the right side of an `index`.
    ///
    /// If `index` point to the end of a block and no splitting is necessary, tuple will return only
    /// left side (beginning of a block), while right side will be `None`.
    ///
    /// If `index` is outside of the range of an array component of current branch node, both tuple
    /// values will be `None`.
    fn index_to_ptr(
        txn: &mut TransactionMut,
        mut ptr: Option<BlockPtr>,
        mut index: u32,
    ) -> (Option<BlockPtr>, Option<BlockPtr>) {
        let encoding = txn.store.options.offset_kind;
        while let Some(Block::Item(item)) = ptr.as_deref() {
            let content_len = item.content_len(encoding);
            if !item.is_deleted() && item.is_countable() {
                if index == content_len {
                    let left = ptr;
                    let right = item.right.clone();
                    return (left, right);
                } else if index < content_len {
                    let index = if let ItemContent::String(s) = &item.content {
                        s.block_offset(index, encoding)
                    } else {
                        index
                    };
                    let p = ptr.unwrap();
                    let right = txn.store.blocks.split_block(p, index, encoding);
                    if let Block::Item(item) = p.deref() {
                        if let Some(_) = item.moved {
                            if let Some(src) = right {
                                if let Some(&prev_dst) = txn.prev_moved.get(&p) {
                                    txn.prev_moved.insert(src, prev_dst);
                                }
                            }
                        }
                    }
                    return (ptr, right);
                }
                index -= content_len;
            }
            ptr = item.right.clone();
        }
        (None, None)
    }
    /// Removes up to a `len` of countable elements from current branch sequence, starting at the
    /// given `index`. Returns number of removed elements.
    pub(crate) fn remove_at(&self, txn: &mut TransactionMut, index: u32, len: u32) -> u32 {
        let mut remaining = len;
        let start = { self.start };
        let (_, mut ptr) = if index == 0 {
            (None, start)
        } else {
            Branch::index_to_ptr(txn, start, index)
        };
        while remaining > 0 {
            if let Some(p) = ptr {
                let encoding = txn.store().options.offset_kind;
                if let Block::Item(item) = p.deref() {
                    if !item.is_deleted() {
                        let content_len = item.content_len(encoding);
                        let (l, r) = if remaining < content_len {
                            let offset = if let ItemContent::String(s) = &item.content {
                                s.block_offset(remaining, encoding)
                            } else {
                                remaining
                            };
                            remaining = 0;
                            let new_right = txn.store.blocks.split_block(p, offset, encoding);
                            if let Block::Item(item) = p.deref() {
                                if let Some(_) = item.moved {
                                    if let Some(src) = new_right {
                                        if let Some(&prev_dst) = txn.prev_moved.get(&p) {
                                            txn.prev_moved.insert(src, prev_dst);
                                        }
                                    }
                                }
                            }
                            (p, new_right)
                        } else {
                            remaining -= content_len;
                            (p, item.right.clone())
                        };
                        txn.delete(l);
                        ptr = r;
                    } else {
                        ptr = item.right.clone();
                    }
                }
            } else {
                break;
            }
        }

        len - remaining
    }

    /// Inserts a preliminary `value` into a current branch indexed sequence component at the given
    /// `index`. Returns an item reference created as a result of this operation.
    pub(crate) fn insert_at<V: Prelim>(
        &self,
        txn: &mut TransactionMut,
        index: u32,
        value: V,
    ) -> BlockPtr {
        let (start, parent) = {
            if index <= self.len() {
                (self.start, BranchPtr::from(self))
            } else {
                panic!("Cannot insert item at index over the length of an array")
            }
        };
        let (left, right) = if index == 0 {
            (None, None)
        } else {
            Branch::index_to_ptr(txn, start, index)
        };
        let pos = ItemPosition {
            parent: parent.into(),
            left,
            right,
            index: 0,
            current_attrs: None,
        };

        txn.create_item(&pos, value, None)
    }

    pub(crate) fn path(from: BranchPtr, to: BranchPtr) -> Path {
        let parent = from;
        let mut child = to;
        let mut path = VecDeque::default();
        while let Some(ptr) = &child.item {
            if parent.item == child.item {
                break;
            }
            let item = ptr.as_item().unwrap();
            let item_id = item.id.clone();
            let parent_sub = item.parent_sub.clone();
            child = *item.parent.as_branch().unwrap();
            if let Some(parent_sub) = parent_sub {
                // parent is map-ish
                path.push_front(PathSegment::Key(parent_sub));
            } else {
                // parent is array-ish
                let mut i = 0;
                let mut c = child.start;
                while let Some(ptr) = c {
                    if ptr.id() == &item_id {
                        break;
                    }
                    if !ptr.is_deleted() {
                        i += 1;
                    }
                    if let Block::Item(cci) = ptr.deref() {
                        c = cci.right;
                    } else {
                        break;
                    }
                }
                path.push_front(PathSegment::Index(i));
            }
        }
        path
    }

    pub fn observe_deep<F>(&mut self, f: F) -> DeepEventsSubscription
    where
        F: Fn(&TransactionMut, &Events) -> () + 'static,
    {
        let eh = self.deep_observers.get_or_insert_with(Observer::default);
        eh.subscribe(Arc::new(f))
    }

    pub fn unobserve_deep(&mut self, subscription_id: SubscriptionId) {
        if let Some(eh) = self.deep_observers.as_mut() {
            eh.unsubscribe(subscription_id);
        }
    }
}

pub type DeepEventsSubscription = crate::Subscription<Arc<dyn Fn(&TransactionMut, &Events) -> ()>>;

/// Trait implemented by all Y-types, allowing for observing events which are emitted by
/// nested types.
pub trait DeepObservable {
    /// Subscribe a callback `f` for all events emitted by this and nested collaborative types.
    /// Callback is accepting transaction which triggered that event and event itself, wrapped
    /// within an [Event] structure.
    ///
    /// This method returns a subscription, which will automatically unsubscribe current callback
    /// when dropped.
    fn observe_deep<F>(&mut self, f: F) -> DeepEventsSubscription
    where
        F: Fn(&TransactionMut, &Events) -> () + 'static;

    /// Unobserves callback identified by `subscription_id` (which can be obtained by consuming
    /// [Subscription] using `into` cast).
    fn unobserve_deep(&mut self, subscription_id: SubscriptionId);
}

impl<T> DeepObservable for T
where
    T: AsMut<Branch>,
{
    fn observe_deep<F>(&mut self, f: F) -> DeepEventsSubscription
    where
        F: Fn(&TransactionMut, &Events) -> () + 'static,
    {
        self.as_mut().observe_deep(f)
    }

    fn unobserve_deep(&mut self, subscription_id: SubscriptionId) {
        self.as_mut().unobserve_deep(subscription_id)
    }
}

/// Value that can be returned by Yrs data types. This includes [Any] which is an extension
/// representation of JSON, but also nested complex collaborative structures specific to Yrs.
#[derive(Debug, Clone, PartialEq)]
pub enum Value {
    /// Primitive value.
    Any(Any),
    YText(TextRef),
    YArray(ArrayRef),
    YMap(MapRef),
    YXmlElement(XmlElementRef),
    YXmlFragment(XmlFragmentRef),
    YXmlText(XmlTextRef),
}

impl Default for Value {
    fn default() -> Self {
        Value::Any(Any::Null)
    }
}

impl Value {
    /// Converts current value into stringified representation.
    pub fn to_string<T: ReadTxn>(self, txn: &T) -> String {
        match self {
            Value::Any(a) => a.to_string(),
            Value::YText(v) => v.to_string(txn),
            Value::YArray(v) => v.to_json(txn).to_string(),
            Value::YMap(v) => v.to_json(txn).to_string(),
            Value::YXmlElement(v) => v.to_string(txn),
            Value::YXmlFragment(v) => v.to_string(txn),
            Value::YXmlText(v) => v.to_string(txn),
        }
    }

    pub fn to_ytext(self) -> Option<TextRef> {
        if let Value::YText(text) = self {
            Some(text)
        } else {
            None
        }
    }

    pub fn to_yarray(self) -> Option<ArrayRef> {
        if let Value::YArray(array) = self {
            Some(array)
        } else {
            None
        }
    }

    pub fn to_ymap(self) -> Option<MapRef> {
        if let Value::YMap(map) = self {
            Some(map)
        } else {
            None
        }
    }

    pub fn to_yxml_elem(self) -> Option<XmlElementRef> {
        if let Value::YXmlElement(xml) = self {
            Some(xml)
        } else {
            None
        }
    }

    pub fn to_yxml_text(self) -> Option<XmlTextRef> {
        if let Value::YXmlText(xml) = self {
            Some(xml)
        } else {
            None
        }
    }
}

impl<T> From<T> for Value
where
    T: Into<Any>,
{
    fn from(v: T) -> Self {
        let any: Any = v.into();
        Value::Any(any)
    }
}

impl ToJson for Value {
    /// Converts current value into [Any] object equivalent that resembles enhanced JSON payload.
    /// Rules are:
    ///
    /// - Primitive types ([Value::Any]) are passed right away, as no transformation is needed.
    /// - [Value::YArray] is converted into JSON-like array.
    /// - [Value::YMap] is converted into JSON-like object map.
    /// - [Value::YText], [Value::YXmlText] and [Value::YXmlElement] are converted into strings
    ///   (XML types are stringified XML representation).
    fn to_json<T: ReadTxn>(&self, txn: &T) -> Any {
        match self {
            Value::Any(a) => a.clone(),
            Value::YText(v) => Any::String(v.to_string(txn).into_boxed_str()),
            Value::YArray(v) => v.to_json(txn),
            Value::YMap(v) => v.to_json(txn),
            Value::YXmlElement(v) => Any::String(v.to_string(txn).into_boxed_str()),
            Value::YXmlText(v) => Any::String(v.to_string(txn).into_boxed_str()),
            Value::YXmlFragment(v) => Any::String(v.to_string(txn).into_boxed_str()),
        }
    }
}

impl std::fmt::Display for Branch {
    fn fmt(&self, f: &mut std::fmt::Formatter<'_>) -> std::fmt::Result {
        match self.type_ref() {
            TYPE_REFS_ARRAY => {
                if let Some(ptr) = self.start {
                    write!(f, "YArray(start: {})", ptr)
                } else {
                    write!(f, "YArray")
                }
            }
            TYPE_REFS_MAP => {
                write!(f, "YMap(")?;
                let mut iter = self.map.iter();
                if let Some((k, v)) = iter.next() {
                    write!(f, "'{}': {}", k, v)?;
                }
                while let Some((k, v)) = iter.next() {
                    write!(f, ", '{}': {}", k, v)?;
                }
                write!(f, ")")
            }
            TYPE_REFS_TEXT => {
                if let Some(ptr) = self.start.as_ref() {
                    write!(f, "YText(start: {})", ptr)
                } else {
                    write!(f, "YText")
                }
            }
            TYPE_REFS_XML_ELEMENT => {
                write!(f, "YXmlElement")?;
                if let Some(start) = self.start.as_ref() {
                    write!(f, "(start: {})", start)?;
                }
                if !self.map.is_empty() {
                    write!(f, " {{")?;
                    let mut iter = self.map.iter();
                    if let Some((k, v)) = iter.next() {
                        write!(f, "'{}': {}", k, v)?;
                    }
                    while let Some((k, v)) = iter.next() {
                        write!(f, ", '{}': {}", k, v)?;
                    }
                    write!(f, "}}")?;
                }
                Ok(())
            }
            TYPE_REFS_XML_HOOK => {
                write!(f, "YXmlHook(")?;
                let mut iter = self.map.iter();
                if let Some((k, v)) = iter.next() {
                    write!(f, "'{}': {}", k, v)?;
                }
                while let Some((k, v)) = iter.next() {
                    write!(f, ", '{}': {}", k, v)?;
                }
                write!(f, ")")
            }
            TYPE_REFS_XML_TEXT => {
                if let Some(ptr) = self.start {
                    write!(f, "YXmlText(start: {})", ptr)
                } else {
                    write!(f, "YXmlText")
                }
            }
            _ => {
                write!(f, "UnknownRef")?;
                if let Some(start) = self.start.as_ref() {
                    write!(f, "(start: {})", start)?;
                }
                if !self.map.is_empty() {
                    write!(f, " {{")?;
                    let mut iter = self.map.iter();
                    if let Some((k, v)) = iter.next() {
                        write!(f, "'{}': {}", k, v)?;
                    }
                    while let Some((k, v)) = iter.next() {
                        write!(f, ", '{}': {}", k, v)?;
                    }
                    write!(f, "}}")?;
                }
                Ok(())
            }
        }
    }
}

#[derive(Debug)]
pub(crate) struct Entries<'a, B, T> {
    iter: std::collections::hash_map::Iter<'a, Rc<str>, BlockPtr>,
    txn: B,
    _marker: PhantomData<T>,
}

impl<'a, B, T: ReadTxn> Entries<'a, B, T>
where
    B: Borrow<T>,
    T: ReadTxn,
{
    pub fn new(source: &'a HashMap<Rc<str>, BlockPtr>, txn: B) -> Self {
        Entries {
            iter: source.iter(),
            txn,
            _marker: PhantomData::default(),
        }
    }
}

impl<'a, T: ReadTxn> Entries<'a, T, T>
where
    T: Borrow<T> + ReadTxn,
{
    pub fn from(source: &'a HashMap<Rc<str>, BlockPtr>, txn: T) -> Self {
        Entries::new(source, txn)
    }
}

impl<'a, T: ReadTxn> Entries<'a, &'a T, T>
where
    T: Borrow<T> + ReadTxn,
{
    pub fn from_ref(source: &'a HashMap<Rc<str>, BlockPtr>, txn: &'a T) -> Self {
        Entries::new(source, txn)
    }
}

impl<'a, B, T> Iterator for Entries<'a, B, T>
where
    B: Borrow<T>,
    T: ReadTxn,
{
    type Item = (&'a str, &'a Item);

    fn next(&mut self) -> Option<Self::Item> {
        let (mut key, ptr) = self.iter.next()?;
        let mut block = ptr;
        loop {
            match block.deref() {
                Block::Item(item) if !item.is_deleted() => {
                    break;
                }
                _ => {
                    let (k, ptr) = self.iter.next()?;
                    key = k;
                    block = ptr;
                }
            }
        }
        let item = block.as_item().unwrap();
        Some((key, item))
    }
}

pub(crate) struct Iter<'a, T> {
    ptr: Option<&'a BlockPtr>,
    _txn: &'a T,
}

impl<'a, T: ReadTxn> Iter<'a, T> {
    fn new(ptr: Option<&'a BlockPtr>, txn: &'a T) -> Self {
        Iter { ptr, _txn: txn }
    }
}

impl<'a, T: ReadTxn> Iterator for Iter<'a, T> {
    type Item = &'a Item;

    fn next(&mut self) -> Option<Self::Item> {
        let ptr = self.ptr.take()?;
        let item = ptr.as_item()?;
        self.ptr = item.right.as_ref();
        Some(item)
    }
}

/// Type pointer - used to localize a complex [Branch] node within a scope of a document store.
#[derive(Debug, Clone, PartialEq, Eq, Hash)]
pub(crate) enum TypePtr {
    /// Temporary value - used only when block is deserialized right away, but had not been
    /// integrated into block store yet. As part of block integration process, items are
    /// repaired and their fields (including parent) are being rewired.
    Unknown,

    /// Pointer to another block. Used in nested data types ie. YMap containing another YMap.
    Branch(BranchPtr),

    /// Temporary state representing top-level type.
    Named(Rc<str>),

    /// Temporary state representing nested-level type.
    ID(ID),
}

impl TypePtr {
    pub(crate) fn as_branch(&self) -> Option<&BranchPtr> {
        if let TypePtr::Branch(ptr) = self {
            Some(ptr)
        } else {
            None
        }
    }
}

impl std::fmt::Display for TypePtr {
    fn fmt(&self, f: &mut Formatter<'_>) -> std::fmt::Result {
        match self {
            TypePtr::Unknown => write!(f, "unknown"),
            TypePtr::Branch(ptr) => {
                if let Some(i) = ptr.item {
                    write!(f, "{}", i.id())
                } else {
                    write!(f, "null")
                }
            }
            TypePtr::ID(id) => write!(f, "{}", id),
            TypePtr::Named(name) => write!(f, "{}", name),
        }
    }
}

type EventHandler<T> = Observer<Arc<dyn Fn(&TransactionMut, &T) -> ()>>;

pub(crate) enum Observers {
    Text(EventHandler<crate::types::text::TextEvent>),
    Array(EventHandler<crate::types::array::ArrayEvent>),
    Map(EventHandler<crate::types::map::MapEvent>),
    Xml(EventHandler<crate::types::xml::XmlEvent>),
    XmlText(EventHandler<crate::types::xml::XmlTextEvent>),
}

impl Observers {
    pub fn text() -> Self {
        Observers::Text(Observer::default())
    }
    pub fn array() -> Self {
        Observers::Array(Observer::default())
    }
    pub fn map() -> Self {
        Observers::Map(Observer::default())
    }
    pub fn xml() -> Self {
        Observers::Xml(Observer::default())
    }
    pub fn xml_text() -> Self {
        Observers::XmlText(Observer::default())
    }

    pub fn publish(
        &self,
        branch_ref: BranchPtr,
        txn: &TransactionMut,
        keys: HashSet<Option<Rc<str>>>,
    ) -> Event {
        match self {
            Observers::Text(eh) => {
                let e = TextEvent::new(branch_ref);
                for fun in eh.callbacks() {
                    fun(txn, &e);
                }
                Event::Text(e)
            }
            Observers::Array(eh) => {
                let e = ArrayEvent::new(branch_ref);
                for fun in eh.callbacks() {
                    fun(txn, &e);
                }
                Event::Array(e)
            }
            Observers::Map(eh) => {
                let e = MapEvent::new(branch_ref, keys);
                for fun in eh.callbacks() {
                    fun(txn, &e);
                }
                Event::Map(e)
            }
            Observers::Xml(eh) => {
                let e = XmlEvent::new(branch_ref, keys);
                for fun in eh.callbacks() {
                    fun(txn, &e);
                }
                Event::XmlElement(e)
            }
            Observers::XmlText(eh) => {
                let e = XmlTextEvent::new(branch_ref, keys);
                for fun in eh.callbacks() {
                    fun(txn, &e);
                }
                Event::XmlText(e)
            }
        }
    }
}

/// A path describing nesting structure between shared collections containing each other. It's a
/// collection of segments which refer to either index (in case of [Array] or [XmlElement]) or
/// string key (in case of [Map]) where successor shared collection can be found within subsequent
/// parent types.
pub type Path = VecDeque<PathSegment>;

/// A single segment of a [Path].
#[derive(Debug, Clone, PartialEq)]
pub enum PathSegment {
    /// Key segments are used to inform how to access child shared collections within a [Map] types.
    Key(Rc<str>),

    /// Index segments are used to inform how to access child shared collections within an [Array]
    /// or [XmlElement] types.
    Index(u32),
}

pub(crate) struct ChangeSet<D> {
    added: HashSet<ID>,
    deleted: HashSet<ID>,
    delta: Vec<D>,
}

impl<D> ChangeSet<D> {
    pub fn new(added: HashSet<ID>, deleted: HashSet<ID>, delta: Vec<D>) -> Self {
        ChangeSet {
            added,
            deleted,
            delta,
        }
    }
}

/// A single change done over an array-component of shared data type.
#[derive(Debug, Clone, PartialEq)]
pub enum Change {
    /// Determines a change that resulted in adding a consecutive number of new elements:
    /// - For [Array] it's a range of inserted elements.
    /// - For [XmlElement] it's a range of inserted child XML nodes.
    Added(Vec<Value>),

    /// Determines a change that resulted in removing a consecutive range of existing elements,
    /// either XML child nodes for [XmlElement] or various elements stored in an [Array].
    Removed(u32),

    /// Determines a number of consecutive unchanged elements. Used to recognize non-edited spaces
    /// between [Change::Added] and/or [Change::Removed] chunks.
    Retain(u32),
}

/// A single change done over a map-component of shared data type.
#[derive(Debug, Clone, PartialEq)]
pub enum EntryChange {
    /// Informs about a new value inserted under specified entry.
    Inserted(Value),

    /// Informs about a change of old value (1st field) to a new one (2nd field) under
    /// a corresponding entry.
    Updated(Value, Value),

    /// Informs about a removal of a corresponding entry - contains a removed value.
    Removed(Value),
}

/// A single change done over a text-like types: [Text] or [XmlText].
#[derive(Debug, Clone, PartialEq)]
pub enum Delta {
    /// Determines a change that resulted in insertion of a piece of text, which optionally could
    /// have been formatted with provided set of attributes.
    Inserted(Value, Option<Box<Attrs>>),

    /// Determines a change that resulted in removing a consecutive range of characters.
    Deleted(u32),

    /// Determines a number of consecutive unchanged characters. Used to recognize non-edited spaces
    /// between [Delta::Inserted] and/or [Delta::Deleted] chunks. Can contain an optional set of
    /// attributes, which have been used to format an existing piece of text.
    Retain(u32, Option<Box<Attrs>>),
}

/// An alias for map of attributes used as formatting parameters by [Text] and [XmlText] types.
pub type Attrs = HashMap<Rc<str>, Any>;

pub(crate) fn event_keys(
    txn: &TransactionMut,
    target: BranchPtr,
    keys_changed: &HashSet<Option<Rc<str>>>,
) -> HashMap<Rc<str>, EntryChange> {
    let mut keys = HashMap::new();
    for opt in keys_changed.iter() {
        if let Some(key) = opt {
            let block = target.map.get(key.as_ref()).cloned();
            if let Some(Block::Item(item)) = block.as_deref() {
                if item.id.clock >= txn.before_state.get(&item.id.client) {
                    let mut prev = item.left;
                    while let Some(Block::Item(p)) = prev.as_deref() {
                        if !txn.has_added(&p.id) {
                            break;
                        }
                        prev = p.left;
                    }

                    if txn.has_deleted(&item.id) {
                        if let Some(Block::Item(prev)) = prev.as_deref() {
                            if txn.has_deleted(&prev.id) {
                                let old_value = prev.content.get_last().unwrap_or_default();
                                keys.insert(key.clone(), EntryChange::Removed(old_value));
                            }
                        }
                    } else {
                        let new_value = item.content.get_last().unwrap();
                        if let Some(Block::Item(prev)) = prev.as_deref() {
                            if txn.has_deleted(&prev.id) {
                                let old_value = prev.content.get_last().unwrap_or_default();
                                keys.insert(
                                    key.clone(),
                                    EntryChange::Updated(old_value, new_value),
                                );

                                continue;
                            }
                        }

                        keys.insert(key.clone(), EntryChange::Inserted(new_value));
                    }
                } else if txn.has_deleted(&item.id) {
                    let old_value = item.content.get_last().unwrap_or_default();
                    keys.insert(key.clone(), EntryChange::Removed(old_value));
                }
            }
        }
    }

    keys
}

pub(crate) fn event_change_set(txn: &TransactionMut, start: Option<BlockPtr>) -> ChangeSet<Change> {
    let mut added = HashSet::new();
    let mut deleted = HashSet::new();
    let mut delta = Vec::new();

    let mut moved_stack = Vec::new();
    let mut curr_move: Option<BlockPtr> = None;
    let mut curr_move_is_new = false;
    let mut curr_move_is_deleted = false;
    let mut curr_move_end: Option<BlockPtr> = None;
    let mut last_op = None;

    #[derive(Default)]
    struct MoveStackItem {
        end: Option<BlockPtr>,
        moved: Option<BlockPtr>,
        is_new: bool,
        is_deleted: bool,
    }

    fn is_moved_by_new(ptr: Option<BlockPtr>, txn: &TransactionMut) -> bool {
        let mut moved = ptr;
        while let Some(Block::Item(item)) = moved.as_deref() {
            if txn.has_added(&item.id) {
                return true;
            } else {
                moved = item.moved;
            }
        }

        false
    }

    let encoding = txn.store().options.offset_kind;
    let mut current = start;
    loop {
        if current == curr_move_end && curr_move.is_some() {
            current = curr_move;
            let item: MoveStackItem = moved_stack.pop().unwrap_or_default();
            curr_move_is_new = item.is_new;
            curr_move_is_deleted = item.is_deleted;
            curr_move = item.moved;
            curr_move_end = item.end;
        } else {
            if let Some(ptr) = current {
                if let Block::Item(item) = ptr.deref() {
                    if let ItemContent::Move(m) = &item.content {
                        if item.moved == curr_move {
                            moved_stack.push(MoveStackItem {
                                end: curr_move_end,
                                moved: curr_move,
                                is_new: curr_move_is_new,
                                is_deleted: curr_move_is_deleted,
                            });
                            let txn = unsafe {
                                //TODO: remove this - find a way to work with get_moved_coords
                                // without need for &mut Transaction
                                (txn as *const TransactionMut as *mut TransactionMut)
                                    .as_mut()
                                    .unwrap()
                            };
                            let (start, end) = m.get_moved_coords(txn);
                            curr_move = current;
                            curr_move_end = end;
                            curr_move_is_new = curr_move_is_new || txn.has_added(&item.id);
                            curr_move_is_deleted = curr_move_is_deleted || item.is_deleted();
                            current = start;
                            continue; // do not move to item.right
                        }
                    } else if item.moved != curr_move {
                        if !curr_move_is_new
                            && item.is_countable()
                            && (!item.is_deleted() || txn.has_deleted(&item.id))
                            && !txn.has_added(&item.id)
                            && (item.moved.is_none()
                                || curr_move_is_deleted
                                || is_moved_by_new(item.moved, txn))
                            && (txn.prev_moved.get(&ptr).cloned() == curr_move)
                        {
                            match item.moved {
                                Some(ptr) if txn.has_added(ptr.id()) => {
                                    let len = item.content_len(encoding);
                                    last_op = match last_op.take() {
                                        Some(Change::Removed(i)) => Some(Change::Removed(i + len)),
                                        Some(op) => {
                                            delta.push(op);
                                            Some(Change::Removed(len))
                                        }
                                        None => Some(Change::Removed(len)),
                                    };
                                }
                                _ => {}
                            }
                        }
                    } else if item.is_deleted() {
                        if !curr_move_is_new
                            && txn.has_deleted(&item.id)
                            && !txn.has_added(&item.id)
                            && !txn.prev_moved.contains_key(&ptr)
                        {
                            let removed = match last_op.take() {
                                None => 0,
                                Some(Change::Removed(c)) => c,
                                Some(other) => {
                                    delta.push(other);
                                    0
                                }
                            };
                            last_op = Some(Change::Removed(removed + item.len()));
                            deleted.insert(item.id);
                        } // else nop
                    } else {
                        if curr_move_is_new
                            || txn.has_added(&item.id)
                            || txn.prev_moved.contains_key(&ptr)
                        {
                            let mut inserts = match last_op.take() {
                                None => Vec::with_capacity(item.len() as usize),
                                Some(Change::Added(values)) => values,
                                Some(other) => {
                                    delta.push(other);
                                    Vec::with_capacity(item.len() as usize)
                                }
                            };
                            inserts.append(&mut item.content.get_content());
                            last_op = Some(Change::Added(inserts));
                            added.insert(item.id);
                        } else {
                            let retain = match last_op.take() {
                                None => 0,
                                Some(Change::Retain(c)) => c,
                                Some(other) => {
                                    delta.push(other);
                                    0
                                }
                            };
                            last_op = Some(Change::Retain(retain + item.len()));
                        }
                    }
                } else {
                    break;
                }
            } else {
                break;
            }
        }

        current = if let Some(Block::Item(i)) = current.as_deref() {
            i.right
        } else {
            None
        };
    }

    match last_op.take() {
        None | Some(Change::Retain(_)) => { /* do nothing */ }
        Some(change) => delta.push(change),
    }

    ChangeSet::new(added, deleted, delta)
}

pub struct Events(Vec<NonNull<Event>>);

impl Events {
    pub(crate) fn new(events: &mut Vec<&Event>) -> Self {
        events.sort_by(|&a, &b| {
            let path1 = a.path();
            let path2 = b.path();
            path1.len().cmp(&path2.len())
        });
        let mut inner = Vec::with_capacity(events.len());
        for &e in events.iter() {
            inner.push(unsafe { NonNull::new_unchecked(e as *const Event as *mut Event) });
        }
        Events(inner)
    }

    pub fn iter(&self) -> EventsIter {
        EventsIter(self.0.iter())
    }
}

pub struct EventsIter<'a>(std::slice::Iter<'a, NonNull<Event>>);

impl<'a> Iterator for EventsIter<'a> {
    type Item = &'a Event;

    fn next(&mut self) -> Option<Self::Item> {
        let e = self.0.next()?;
        Some(unsafe { e.as_ref() })
    }

    fn size_hint(&self) -> (usize, Option<usize>) {
        self.0.size_hint()
    }
}

impl<'a> ExactSizeIterator for EventsIter<'a> {
    fn len(&self) -> usize {
        self.0.len()
    }
}

/// Generalized wrapper around events fired by specialized shared data types.
pub enum Event {
    Text(TextEvent),
    Array(ArrayEvent),
    Map(MapEvent),
    XmlElement(XmlEvent),
    XmlText(XmlTextEvent),
}

impl Event {
    pub(crate) fn set_current_target(&mut self, target: BranchPtr) {
        match self {
            Event::Text(e) => e.current_target = target,
            Event::Array(e) => e.current_target = target,
            Event::Map(e) => e.current_target = target,
            Event::XmlElement(e) => e.current_target = target,
            Event::XmlText(e) => e.current_target = target,
        }
    }

    /// Returns a path from root type to a shared type which triggered current [Event]. This path
    /// consists of string names or indexes, which can be used to access nested type.
    pub fn path(&self) -> Path {
        match self {
            Event::Text(e) => e.path(),
            Event::Array(e) => e.path(),
            Event::Map(e) => e.path(),
            Event::XmlElement(e) => e.path(),
            Event::XmlText(e) => e.path(),
        }
    }

    /// Returns a shared data types which triggered current [Event].
    pub fn target(&self) -> Value {
        match self {
            Event::Text(e) => Value::YText(e.target().clone()),
            Event::Array(e) => Value::YArray(e.target().clone()),
            Event::Map(e) => Value::YMap(e.target().clone()),
            Event::XmlElement(e) => Value::YXmlElement(e.target().clone()),
            Event::XmlText(e) => Value::YXmlText(e.target().clone()),
        }
    }
}

pub trait ToJson {
    /// Converts all contents of a current type into a JSON-like representation.
    fn to_json<T: ReadTxn>(&self, txn: &T) -> Any;
}<|MERGE_RESOLUTION|>--- conflicted
+++ resolved
@@ -4,14 +4,11 @@
 pub mod xml;
 
 use crate::*;
-<<<<<<< HEAD
 pub use map::MapRef;
 pub use text::TextRef;
-=======
 pub use map::Map;
 use std::borrow::Borrow;
 pub use text::Text;
->>>>>>> 263d72a7
 
 use crate::block::{Block, BlockPtr, Item, ItemContent, ItemPosition, Prelim};
 use crate::store::StoreRef;
